/**
 * Program IDL in camelCase format in order to be used in JS/TS.
 *
 * Note that this is only a type helper and is not the actual IDL. The original
 * IDL can be found at `target/idl/staking.json`.
 */
export type Staking = {
  "address": "5Vry3MrbhPCBWuviXVgcLQzhQ1mRsVfmQyNFuDgcPUAQ",
  "metadata": {
    "name": "staking",
    "version": "1.4.0",
    "spec": "0.1.0",
    "description": "Created with Anchor"
  },
  "instructions": [
    {
      "name": "addProposal",
      "discriminator": [
        130,
        139,
        214,
        107,
        93,
        13,
        84,
        152
      ],
      "accounts": [
        {
          "name": "guardianSet",
          "docs": [
            "Guardian set used for signature verification."
          ],
          "pda": {
            "seeds": [
              {
                "kind": "const",
                "value": [
                  71,
                  117,
                  97,
                  114,
                  100,
                  105,
                  97,
                  110,
                  83,
                  101,
                  116
                ]
              },
              {
                "kind": "arg",
                "path": "guardianSetIndex"
              }
            ],
            "program": {
              "kind": "const",
              "value": [
                43,
                18,
                70,
                201,
                238,
                250,
                60,
                70,
                103,
                146,
                37,
                49,
                17,
                243,
                95,
                236,
                30,
                232,
                238,
                94,
                157,
                235,
                196,
                18,
                210,
                233,
                173,
                173,
                254,
                205,
                204,
                114
              ]
            }
          }
        },
        {
          "name": "guardianSignatures",
          "docs": [
            "Stores unverified guardian signatures as they are too large to fit in the instruction data."
          ],
          "writable": true
        },
        {
          "name": "refundRecipient",
          "relations": [
            "guardianSignatures"
          ]
        },
        {
          "name": "payer",
          "writable": true,
          "signer": true
        },
        {
          "name": "proposal",
          "writable": true,
          "pda": {
            "seeds": [
              {
                "kind": "const",
                "value": [
                  112,
                  114,
                  111,
                  112,
                  111,
                  115,
                  97,
                  108
                ]
              },
              {
                "kind": "arg",
                "path": "proposalId"
              }
            ]
          }
        },
        {
          "name": "spokeMetadataCollector",
          "writable": true,
          "pda": {
            "seeds": [
              {
                "kind": "const",
                "value": [
                  115,
                  112,
                  111,
                  107,
                  101,
                  95,
                  109,
                  101,
                  116,
                  97,
                  100,
                  97,
                  116,
                  97,
                  95,
                  99,
                  111,
                  108,
                  108,
                  101,
                  99,
                  116,
                  111,
                  114
                ]
              }
            ]
          }
        },
        {
          "name": "systemProgram",
          "address": "11111111111111111111111111111111"
        }
      ],
      "args": [
        {
          "name": "bytes",
          "type": "bytes"
        },
        {
          "name": "proposalId",
          "type": {
            "array": [
              "u8",
              32
            ]
          }
        },
        {
          "name": "guardianSetIndex",
          "type": "u32"
        }
      ]
    },
    {
      "name": "cancelVesting",
      "discriminator": [
        171,
        166,
        241,
        72,
        155,
        48,
        30,
        253
      ],
      "accounts": [
        {
          "name": "admin",
          "writable": true,
          "signer": true,
          "relations": [
            "config"
          ]
        },
        {
          "name": "mint",
          "relations": [
            "config"
          ]
        },
        {
          "name": "vesterTa"
        },
        {
          "name": "config",
          "writable": true,
          "pda": {
            "seeds": [
              {
                "kind": "const",
                "value": [
                  99,
                  111,
                  110,
                  102,
                  105,
                  103
                ]
              },
              {
                "kind": "account",
                "path": "admin"
              },
              {
                "kind": "account",
                "path": "mint"
              },
              {
                "kind": "account",
                "path": "config.seed",
                "account": "config"
              }
            ]
          },
          "relations": [
            "vest"
          ]
        },
        {
          "name": "vest",
          "writable": true,
          "pda": {
            "seeds": [
              {
                "kind": "const",
                "value": [
                  118,
                  101,
                  115,
                  116
                ]
              },
              {
                "kind": "account",
                "path": "config"
              },
              {
                "kind": "account",
                "path": "vest.vester_ta",
                "account": "vesting"
              },
              {
                "kind": "account",
                "path": "vest.maturation",
                "account": "vesting"
              }
            ]
          }
        },
        {
          "name": "vestingBalance",
          "writable": true,
          "pda": {
            "seeds": [
              {
                "kind": "const",
                "value": [
                  118,
                  101,
                  115,
                  116,
                  105,
                  110,
                  103,
                  95,
                  98,
                  97,
                  108,
                  97,
                  110,
                  99,
                  101
                ]
              },
              {
                "kind": "account",
                "path": "vester_ta.owner"
              }
            ]
          }
        },
        {
          "name": "tokenProgram"
        },
        {
          "name": "systemProgram",
          "address": "11111111111111111111111111111111"
        }
      ],
      "args": []
    },
    {
      "name": "castVote",
      "discriminator": [
        20,
        212,
        15,
        189,
        69,
        180,
        69,
        151
      ],
      "accounts": [
        {
          "name": "owner",
          "writable": true,
          "signer": true,
          "relations": [
            "voterCheckpoints"
          ]
        },
        {
          "name": "proposal",
          "writable": true,
          "pda": {
            "seeds": [
              {
                "kind": "const",
                "value": [
                  112,
                  114,
                  111,
                  112,
                  111,
                  115,
                  97,
                  108
                ]
              },
              {
                "kind": "arg",
                "path": "proposalId"
              }
            ]
          }
        },
        {
          "name": "voterCheckpoints",
          "writable": true
        },
        {
          "name": "proposalVotersWeightCast",
          "writable": true,
          "pda": {
            "seeds": [
              {
                "kind": "const",
                "value": [
                  112,
                  114,
                  111,
                  112,
                  111,
                  115,
                  97,
                  108,
                  95,
                  118,
                  111,
                  116,
                  101,
                  114,
                  115,
                  95,
                  119,
                  101,
                  105,
                  103,
                  104,
                  116,
                  95,
                  99,
                  97,
                  115,
                  116
                ]
              },
              {
                "kind": "account",
                "path": "proposal"
              },
              {
                "kind": "account",
                "path": "voterCheckpoints"
              }
            ]
          }
        },
        {
          "name": "systemProgram",
          "address": "11111111111111111111111111111111"
        }
      ],
      "args": [
        {
          "name": "proposalId",
          "type": {
            "array": [
              "u8",
              32
            ]
          }
        },
        {
          "name": "againstVotes",
          "type": "u64"
        },
        {
          "name": "forVotes",
          "type": "u64"
        },
        {
          "name": "abstainVotes",
          "type": "u64"
        }
      ]
    },
    {
      "name": "claimVesting",
      "discriminator": [
        134,
        160,
        202,
        203,
        151,
        219,
        16,
        125
      ],
      "accounts": [
        {
          "name": "vester",
          "writable": true,
          "signer": true,
          "relations": [
            "vestingBalance"
          ]
        },
        {
          "name": "mint"
        },
        {
          "name": "vault",
          "writable": true,
          "pda": {
            "seeds": [
              {
                "kind": "account",
                "path": "config"
              },
              {
                "kind": "account",
                "path": "tokenProgram"
              },
              {
                "kind": "account",
                "path": "mint"
              }
            ],
            "program": {
              "kind": "const",
              "value": [
                140,
                151,
                37,
                143,
                78,
                36,
                137,
                241,
                187,
                61,
                16,
                41,
                20,
                142,
                13,
                131,
                11,
                90,
                19,
                153,
                218,
                255,
                16,
                132,
                4,
                142,
                123,
                216,
                219,
                233,
                248,
                89
              ]
            }
          }
        },
        {
          "name": "vesterTa",
          "writable": true,
          "relations": [
            "vest"
          ]
        },
        {
          "name": "config",
          "writable": true,
          "pda": {
            "seeds": [
              {
                "kind": "const",
                "value": [
                  99,
                  111,
                  110,
                  102,
                  105,
                  103
                ]
              },
              {
                "kind": "account",
                "path": "config.admin",
                "account": "config"
              },
              {
                "kind": "account",
                "path": "mint"
              },
              {
                "kind": "account",
                "path": "config.seed",
                "account": "config"
              }
            ]
          },
          "relations": [
            "vest"
          ]
        },
        {
          "name": "vest",
          "writable": true,
          "pda": {
            "seeds": [
              {
                "kind": "const",
                "value": [
                  118,
                  101,
                  115,
                  116
                ]
              },
              {
                "kind": "account",
                "path": "config"
              },
              {
                "kind": "account",
                "path": "vesterTa"
              },
              {
                "kind": "account",
                "path": "vest.maturation",
                "account": "vesting"
              }
            ]
          }
        },
        {
          "name": "vestingBalance",
          "writable": true,
          "pda": {
            "seeds": [
              {
                "kind": "const",
                "value": [
                  118,
                  101,
                  115,
                  116,
                  105,
                  110,
                  103,
                  95,
                  98,
                  97,
                  108,
                  97,
                  110,
                  99,
                  101
                ]
              },
              {
                "kind": "account",
                "path": "vester_ta.owner"
              }
            ]
          }
        },
        {
          "name": "stakeAccountCheckpoints",
          "docs": [
            "CheckpointData and StakeAccountMetadata accounts are optional because",
            "in order to be able to claim vests that have not been delegated"
          ],
          "writable": true,
          "optional": true
        },
        {
          "name": "stakeAccountMetadata",
          "writable": true,
          "optional": true
        },
        {
          "name": "associatedTokenProgram",
          "address": "ATokenGPvbdGVxr1b2hvZbsiqW5xWH25efTNsLJA8knL"
        },
        {
          "name": "tokenProgram"
        },
        {
          "name": "systemProgram",
          "address": "11111111111111111111111111111111"
        }
      ],
      "args": []
    },
    {
      "name": "closeSignatures",
      "docs": [
        "Allows the initial payer to close the signature account in case the query was invalid."
      ],
      "discriminator": [
        192,
        65,
        63,
        117,
        213,
        138,
        179,
        190
      ],
      "accounts": [
        {
          "name": "guardianSignatures",
          "writable": true
        },
        {
          "name": "refundRecipient",
          "signer": true,
          "relations": [
            "guardianSignatures"
          ]
        }
      ],
      "args": []
    },
    {
      "name": "createStakeAccount",
      "docs": [
        "Trustless instruction that creates a stake account for a user"
      ],
      "discriminator": [
        105,
        24,
        131,
        19,
        201,
        250,
        157,
        73
      ],
      "accounts": [
        {
          "name": "payer",
          "writable": true,
          "signer": true
        },
        {
          "name": "stakeAccountCheckpoints",
          "writable": true,
          "pda": {
            "seeds": [
              {
                "kind": "const",
                "value": [
                  111,
                  119,
                  110,
                  101,
                  114
                ]
              },
              {
                "kind": "account",
                "path": "payer"
              }
            ]
          }
        },
        {
          "name": "stakeAccountMetadata",
          "writable": true,
          "pda": {
            "seeds": [
              {
                "kind": "const",
                "value": [
                  115,
                  116,
                  97,
                  107,
                  101,
                  95,
                  109,
                  101,
                  116,
                  97,
                  100,
                  97,
                  116,
                  97
                ]
              },
              {
                "kind": "account",
                "path": "stakeAccountCheckpoints"
              }
            ]
          }
        },
        {
          "name": "custodyAuthority",
          "docs": [
            "CHECK : This AccountInfo is safe because it's a checked PDA"
          ],
          "pda": {
            "seeds": [
              {
                "kind": "const",
                "value": [
                  97,
                  117,
                  116,
                  104,
                  111,
                  114,
                  105,
                  116,
                  121
                ]
              },
              {
                "kind": "account",
                "path": "stakeAccountCheckpoints"
              }
            ]
          }
        },
        {
          "name": "config",
          "pda": {
            "seeds": [
              {
                "kind": "const",
                "value": [
                  99,
                  111,
                  110,
                  102,
                  105,
                  103
                ]
              }
            ]
          }
        },
        {
          "name": "mint"
        },
        {
          "name": "stakeAccountCustody",
          "writable": true,
          "pda": {
            "seeds": [
              {
                "kind": "const",
                "value": [
                  99,
                  117,
                  115,
                  116,
                  111,
                  100,
                  121
                ]
              },
              {
                "kind": "account",
                "path": "stakeAccountCheckpoints"
              }
            ]
          }
        },
        {
          "name": "rent",
          "address": "SysvarRent111111111111111111111111111111111"
        },
        {
          "name": "tokenProgram",
          "address": "TokenkegQfeZyiNwAJbNbGKPFXCWuBvf9Ss623VQ5DA"
        },
        {
          "name": "systemProgram",
          "address": "11111111111111111111111111111111"
        }
      ],
      "args": [
        {
          "name": "owner",
          "type": "pubkey"
        }
      ]
    },
    {
      "name": "createVesting",
      "discriminator": [
        135,
        184,
        171,
        156,
        197,
        162,
        246,
        44
      ],
      "accounts": [
        {
          "name": "admin",
          "writable": true,
          "signer": true,
          "relations": [
            "config"
          ]
        },
        {
          "name": "mint",
          "relations": [
            "config"
          ]
        },
        {
          "name": "vesterTa"
        },
        {
          "name": "config",
          "writable": true,
          "pda": {
            "seeds": [
              {
                "kind": "const",
                "value": [
                  99,
                  111,
                  110,
                  102,
                  105,
                  103
                ]
              },
              {
                "kind": "account",
                "path": "admin"
              },
              {
                "kind": "account",
                "path": "mint"
              },
              {
                "kind": "account",
                "path": "config.seed",
                "account": "config"
              }
            ]
          }
        },
        {
          "name": "vest",
          "writable": true,
          "pda": {
            "seeds": [
              {
                "kind": "const",
                "value": [
                  118,
                  101,
                  115,
                  116
                ]
              },
              {
                "kind": "account",
                "path": "config"
              },
              {
                "kind": "account",
                "path": "vesterTa"
              },
              {
                "kind": "arg",
                "path": "maturation"
              }
            ]
          }
        },
        {
          "name": "vestingBalance",
          "writable": true,
          "pda": {
            "seeds": [
              {
                "kind": "const",
                "value": [
                  118,
                  101,
                  115,
                  116,
                  105,
                  110,
                  103,
                  95,
                  98,
                  97,
                  108,
                  97,
                  110,
                  99,
                  101
                ]
              },
              {
                "kind": "account",
                "path": "vester_ta.owner"
              }
            ]
          }
        },
        {
          "name": "tokenProgram"
        },
        {
          "name": "systemProgram",
          "address": "11111111111111111111111111111111"
        }
      ],
      "args": [
        {
          "name": "maturation",
          "type": "i64"
        },
        {
          "name": "amount",
          "type": "u64"
        }
      ]
    },
    {
      "name": "createVestingBalance",
      "discriminator": [
        101,
        79,
        88,
        204,
        141,
        175,
        226,
        216
      ],
      "accounts": [
        {
          "name": "admin",
          "writable": true,
          "signer": true
        },
        {
          "name": "mint"
        },
        {
          "name": "vestingBalance",
          "writable": true,
          "pda": {
            "seeds": [
              {
                "kind": "const",
                "value": [
                  118,
                  101,
                  115,
                  116,
                  105,
                  110,
                  103,
                  95,
                  98,
                  97,
                  108,
                  97,
                  110,
                  99,
                  101
                ]
              },
              {
                "kind": "account",
                "path": "vester_ta.owner"
              }
            ]
          }
        },
        {
          "name": "vesterTa"
        },
        {
          "name": "tokenProgram"
        },
        {
          "name": "systemProgram",
          "address": "11111111111111111111111111111111"
        }
      ],
      "args": []
    },
    {
      "name": "delegate",
      "discriminator": [
        90,
        147,
        75,
        178,
        85,
        88,
        4,
        137
      ],
      "accounts": [
        {
          "name": "payer",
          "signer": true
        },
        {
          "name": "currentDelegateStakeAccountCheckpoints",
          "writable": true
        },
        {
          "name": "currentDelegateStakeAccountMetadata",
          "writable": true,
          "pda": {
            "seeds": [
              {
                "kind": "const",
                "value": [
                  115,
                  116,
                  97,
                  107,
                  101,
                  95,
                  109,
                  101,
                  116,
                  97,
                  100,
                  97,
                  116,
                  97
                ]
              },
              {
                "kind": "account",
                "path": "currentDelegateStakeAccountCheckpoints"
              }
            ]
          }
        },
        {
          "name": "delegateeStakeAccountCheckpoints",
          "writable": true
        },
        {
          "name": "delegateeStakeAccountMetadata",
          "writable": true,
          "pda": {
            "seeds": [
              {
                "kind": "const",
                "value": [
                  115,
                  116,
                  97,
                  107,
                  101,
                  95,
                  109,
                  101,
                  116,
                  97,
                  100,
                  97,
                  116,
                  97
                ]
              },
              {
                "kind": "account",
                "path": "delegateeStakeAccountCheckpoints"
              }
            ]
          }
        },
        {
          "name": "stakeAccountCheckpoints",
          "writable": true
        },
        {
          "name": "stakeAccountMetadata",
          "writable": true,
          "pda": {
            "seeds": [
              {
                "kind": "const",
                "value": [
                  115,
                  116,
                  97,
                  107,
                  101,
                  95,
                  109,
                  101,
                  116,
                  97,
                  100,
                  97,
                  116,
                  97
                ]
              },
              {
                "kind": "account",
                "path": "stakeAccountCheckpoints"
              }
            ]
          }
        },
        {
          "name": "custodyAuthority",
          "docs": [
            "CHECK : This AccountInfo is safe because it's a checked PDA"
          ],
          "pda": {
            "seeds": [
              {
                "kind": "const",
                "value": [
                  97,
                  117,
                  116,
                  104,
                  111,
                  114,
                  105,
                  116,
                  121
                ]
              },
              {
                "kind": "account",
                "path": "stakeAccountCheckpoints"
              }
            ]
          }
        },
        {
          "name": "stakeAccountCustody",
          "writable": true,
          "pda": {
            "seeds": [
              {
                "kind": "const",
                "value": [
                  99,
                  117,
                  115,
                  116,
                  111,
                  100,
                  121
                ]
              },
              {
                "kind": "account",
                "path": "stakeAccountCheckpoints"
              }
            ]
          }
        },
        {
          "name": "config",
          "pda": {
            "seeds": [
              {
                "kind": "const",
                "value": [
                  99,
                  111,
                  110,
                  102,
                  105,
                  103
                ]
              }
            ]
          }
        },
        {
          "name": "vestingBalance",
          "writable": true,
          "optional": true
        },
        {
          "name": "mint"
        },
        {
          "name": "systemProgram",
          "address": "11111111111111111111111111111111"
        }
      ],
      "args": [
        {
          "name": "delegatee",
          "type": "pubkey"
        }
      ]
    },
    {
      "name": "executeOperation",
      "discriminator": [
        105,
        240,
        250,
        159,
        65,
        132,
        111,
        185
      ],
      "accounts": [
        {
          "name": "payer",
          "writable": true,
          "signer": true
        },
        {
          "name": "airlock",
          "writable": true,
          "pda": {
            "seeds": [
              {
                "kind": "const",
                "value": [
                  97,
                  105,
                  114,
                  108,
                  111,
                  99,
                  107
                ]
              }
            ]
          }
        }
      ],
      "args": [
        {
          "name": "cpiTargetProgramId",
          "type": "pubkey"
        },
        {
          "name": "instructionData",
          "type": "bytes"
        },
        {
          "name": "value",
          "type": "u64"
        }
      ]
    },
    {
      "name": "finalizeVestingConfig",
      "discriminator": [
        172,
        129,
        185,
        180,
        183,
        173,
        53,
        126
      ],
      "accounts": [
        {
          "name": "admin",
          "writable": true,
          "signer": true
        },
        {
          "name": "mint"
        },
        {
          "name": "vault",
          "writable": true,
          "pda": {
            "seeds": [
              {
                "kind": "account",
                "path": "config"
              },
              {
                "kind": "account",
                "path": "tokenProgram"
              },
              {
                "kind": "account",
                "path": "mint"
              }
            ],
            "program": {
              "kind": "const",
              "value": [
                140,
                151,
                37,
                143,
                78,
                36,
                137,
                241,
                187,
                61,
                16,
                41,
                20,
                142,
                13,
                131,
                11,
                90,
                19,
                153,
                218,
                255,
                16,
                132,
                4,
                142,
                123,
                216,
                219,
                233,
                248,
                89
              ]
            }
          }
        },
        {
          "name": "config",
          "writable": true,
          "pda": {
            "seeds": [
              {
                "kind": "const",
                "value": [
                  99,
                  111,
                  110,
                  102,
                  105,
                  103
                ]
              },
              {
                "kind": "account",
                "path": "admin"
              },
              {
                "kind": "account",
                "path": "mint"
              },
              {
                "kind": "account",
                "path": "config.seed",
                "account": "config"
              }
            ]
          }
        },
        {
          "name": "tokenProgram"
        }
      ],
      "args": []
    },
    {
      "name": "initConfig",
      "discriminator": [
        23,
        235,
        115,
        232,
        168,
        96,
        1,
        231
      ],
      "accounts": [
        {
          "name": "payer",
          "writable": true,
          "signer": true
        },
        {
          "name": "configAccount",
          "writable": true,
          "pda": {
            "seeds": [
              {
                "kind": "const",
                "value": [
                  99,
                  111,
                  110,
                  102,
                  105,
                  103
                ]
              }
            ]
          }
        },
        {
          "name": "rent",
          "address": "SysvarRent111111111111111111111111111111111"
        },
        {
          "name": "systemProgram",
          "address": "11111111111111111111111111111111"
        }
      ],
      "args": [
        {
          "name": "globalConfig",
          "type": {
            "defined": {
              "name": "globalConfig"
            }
          }
        }
      ]
    },
    {
      "name": "initializeSpokeAirlock",
      "discriminator": [
        43,
        108,
        186,
        101,
        188,
        130,
        241,
        172
      ],
      "accounts": [
        {
          "name": "payer",
          "writable": true,
          "signer": true
        },
        {
          "name": "airlock",
          "writable": true,
          "pda": {
            "seeds": [
              {
                "kind": "const",
                "value": [
                  97,
                  105,
                  114,
                  108,
                  111,
                  99,
                  107
                ]
              }
            ]
          }
        },
        {
          "name": "systemProgram",
          "address": "11111111111111111111111111111111"
        }
      ],
      "args": [
        {
          "name": "messageExecutor",
          "type": "pubkey"
        }
      ]
    },
    {
      "name": "initializeSpokeMessageExecutor",
      "discriminator": [
        0,
        62,
        206,
        121,
        203,
        198,
        201,
        177
      ],
      "accounts": [
        {
          "name": "payer",
          "writable": true,
          "signer": true
        },
        {
          "name": "executor",
          "writable": true,
          "pda": {
            "seeds": [
              {
                "kind": "const",
                "value": [
                  115,
                  112,
                  111,
                  107,
                  101,
                  95,
                  109,
                  101,
                  115,
                  115,
                  97,
                  103,
                  101,
                  95,
                  101,
                  120,
                  101,
                  99,
                  117,
                  116,
                  111,
                  114
                ]
              }
            ]
          }
        },
        {
          "name": "hubDispatcher"
        },
        {
          "name": "airlock",
          "pda": {
            "seeds": [
              {
                "kind": "const",
                "value": [
                  97,
                  105,
                  114,
                  108,
                  111,
                  99,
                  107
                ]
              }
            ]
          }
        },
        {
          "name": "systemProgram",
          "address": "11111111111111111111111111111111"
        }
      ],
      "args": [
        {
          "name": "hubChainId",
          "type": "u16"
        }
      ]
    },
    {
      "name": "initializeSpokeMetadataCollector",
      "discriminator": [
        87,
        206,
        214,
        2,
        27,
        75,
        52,
        125
      ],
      "accounts": [
        {
          "name": "payer",
          "writable": true,
          "signer": true
        },
        {
          "name": "spokeMetadataCollector",
          "writable": true,
          "pda": {
            "seeds": [
              {
                "kind": "const",
                "value": [
                  115,
                  112,
                  111,
                  107,
                  101,
                  95,
                  109,
                  101,
                  116,
                  97,
                  100,
                  97,
                  116,
                  97,
                  95,
                  99,
                  111,
                  108,
                  108,
                  101,
                  99,
                  116,
                  111,
                  114
                ]
              }
            ]
          }
        },
        {
          "name": "systemProgram",
          "address": "11111111111111111111111111111111"
        }
      ],
      "args": [
        {
          "name": "hubChainId",
          "type": "u16"
        },
        {
          "name": "hubProposalMetadata",
          "type": {
            "array": [
              "u8",
              20
            ]
          }
        }
      ]
    },
    {
      "name": "initializeVestingConfig",
      "discriminator": [
        16,
        53,
        86,
        253,
        175,
        121,
        202,
        87
      ],
      "accounts": [
        {
          "name": "admin",
          "writable": true,
          "signer": true
        },
        {
          "name": "mint"
        },
        {
          "name": "vault",
          "writable": true,
          "pda": {
            "seeds": [
              {
                "kind": "account",
                "path": "config"
              },
              {
                "kind": "account",
                "path": "tokenProgram"
              },
              {
                "kind": "account",
                "path": "mint"
              }
            ],
            "program": {
              "kind": "const",
              "value": [
                140,
                151,
                37,
                143,
                78,
                36,
                137,
                241,
                187,
                61,
                16,
                41,
                20,
                142,
                13,
                131,
                11,
                90,
                19,
                153,
                218,
                255,
                16,
                132,
                4,
                142,
                123,
                216,
                219,
                233,
                248,
                89
              ]
            }
          }
        },
        {
          "name": "recovery"
        },
        {
          "name": "config",
          "writable": true,
          "pda": {
            "seeds": [
              {
                "kind": "const",
                "value": [
                  99,
                  111,
                  110,
                  102,
                  105,
                  103
                ]
              },
              {
                "kind": "account",
                "path": "admin"
              },
              {
                "kind": "account",
                "path": "mint"
              },
              {
                "kind": "arg",
                "path": "seed"
              }
            ]
          }
        },
        {
          "name": "associatedTokenProgram",
          "address": "ATokenGPvbdGVxr1b2hvZbsiqW5xWH25efTNsLJA8knL"
        },
        {
          "name": "tokenProgram"
        },
        {
          "name": "systemProgram",
          "address": "11111111111111111111111111111111"
        }
      ],
      "args": [
        {
          "name": "seed",
          "type": "u64"
        }
      ]
    },
    {
      "name": "postSignatures",
      "discriminator": [
        138,
        2,
        53,
        166,
        45,
        77,
        137,
        51
      ],
      "accounts": [
        {
          "name": "payer",
          "writable": true,
          "signer": true
        },
        {
          "name": "guardianSignatures",
          "writable": true,
          "signer": true
        },
        {
          "name": "systemProgram",
          "address": "11111111111111111111111111111111"
        }
      ],
      "args": [
        {
          "name": "guardianSignatures",
          "type": {
            "vec": {
              "array": [
                "u8",
                66
              ]
            }
          }
        },
        {
          "name": "totalSignatures",
          "type": "u8"
        }
      ]
    },
    {
      "name": "recoverAccount",
      "docs": [
        "Recovers a user's `stake account` ownership by transferring ownership\n     * from a token account to the `owner` of that token account.\n     *\n     * This functionality addresses the scenario where a user mistakenly\n     * created a stake account using their token account address as the owner."
      ],
      "discriminator": [
        240,
        223,
        246,
        118,
        26,
        121,
        34,
        128
      ],
      "accounts": [
        {
          "name": "payer",
          "signer": true
        },
        {
          "name": "payerTokenAccount"
        },
        {
          "name": "stakeAccountCheckpoints",
          "writable": true
        },
        {
          "name": "stakeAccountMetadata",
          "writable": true,
          "pda": {
            "seeds": [
              {
                "kind": "const",
                "value": [
                  115,
                  116,
                  97,
                  107,
                  101,
                  95,
                  109,
                  101,
                  116,
                  97,
                  100,
                  97,
                  116,
                  97
                ]
              },
              {
                "kind": "account",
                "path": "stakeAccountCheckpoints"
              }
            ]
          }
        },
        {
          "name": "config",
          "pda": {
            "seeds": [
              {
                "kind": "const",
                "value": [
                  99,
                  111,
                  110,
                  102,
                  105,
                  103
                ]
              }
            ]
          }
        }
      ],
      "args": []
    },
    {
      "name": "setAirlock",
      "discriminator": [
        78,
        190,
        90,
        185,
        79,
        223,
        32,
        81
      ],
      "accounts": [
        {
          "name": "payer",
          "writable": true,
          "signer": true
        },
        {
          "name": "executor",
          "writable": true,
          "pda": {
            "seeds": [
              {
                "kind": "const",
                "value": [
                  115,
                  112,
                  111,
                  107,
                  101,
                  95,
                  109,
                  101,
                  115,
                  115,
                  97,
                  103,
                  101,
                  95,
                  101,
                  120,
                  101,
                  99,
                  117,
                  116,
                  111,
                  114
                ]
              }
            ]
          }
        },
        {
          "name": "airlock",
          "pda": {
            "seeds": [
              {
                "kind": "const",
                "value": [
                  97,
                  105,
                  114,
                  108,
                  111,
                  99,
                  107
                ]
              }
            ]
          }
        }
      ],
      "args": []
    },
    {
      "name": "setMessageReceived",
      "discriminator": [
        170,
        14,
        143,
        39,
        174,
        228,
        118,
        177
      ],
      "accounts": [
        {
          "name": "payer",
          "writable": true,
          "signer": true
        },
        {
          "name": "messageReceived",
          "writable": true,
          "pda": {
            "seeds": [
              {
                "kind": "const",
                "value": [
                  109,
                  101,
                  115,
                  115,
                  97,
                  103,
                  101,
                  95,
                  114,
                  101,
                  99,
                  101,
                  105,
                  118,
                  101,
                  100
                ]
              },
              {
                "kind": "arg",
                "path": "messageHash"
              }
            ]
          }
        },
        {
          "name": "systemProgram",
          "address": "11111111111111111111111111111111"
        }
      ],
      "args": [
        {
          "name": "messageHash",
          "type": {
            "array": [
              "u8",
              32
            ]
          }
        }
      ]
    },
    {
      "name": "updateGovernanceAuthority",
      "discriminator": [
        11,
        185,
        227,
        55,
        39,
        32,
        168,
        14
      ],
      "accounts": [
        {
          "name": "governanceSigner",
          "signer": true
        },
        {
          "name": "config",
          "writable": true,
          "pda": {
            "seeds": [
              {
                "kind": "const",
                "value": [
                  99,
                  111,
                  110,
                  102,
                  105,
                  103
                ]
              }
            ]
          }
        }
      ],
      "args": [
        {
          "name": "newAuthority",
          "type": "pubkey"
        }
      ]
    },
    {
      "name": "updatePdaAuthority",
      "discriminator": [
        178,
        112,
        199,
        196,
        59,
        40,
        140,
        61
      ],
      "accounts": [
        {
          "name": "governanceSigner",
          "signer": true
        },
        {
          "name": "config",
          "writable": true,
          "pda": {
            "seeds": [
              {
                "kind": "const",
                "value": [
                  99,
                  111,
                  110,
                  102,
                  105,
                  103
                ]
              }
            ]
          }
        }
      ],
      "args": [
        {
          "name": "newAuthority",
          "type": "pubkey"
        }
      ]
    },
    {
      "name": "withdrawSurplus",
      "discriminator": [
        150,
        183,
        243,
        31,
        213,
        21,
        79,
        26
      ],
      "accounts": [
        {
          "name": "payer",
          "writable": true,
          "signer": true
        },
        {
          "name": "recovery",
          "writable": true,
          "relations": [
            "config"
          ]
        },
        {
          "name": "mint"
        },
        {
          "name": "vault",
          "writable": true,
          "pda": {
            "seeds": [
              {
                "kind": "account",
                "path": "config"
              },
              {
                "kind": "account",
                "path": "tokenProgram"
              },
              {
                "kind": "account",
                "path": "mint"
              }
            ],
            "program": {
              "kind": "const",
              "value": [
                140,
                151,
                37,
                143,
                78,
                36,
                137,
                241,
                187,
                61,
                16,
                41,
                20,
                142,
                13,
                131,
                11,
                90,
                19,
                153,
                218,
                255,
                16,
                132,
                4,
                142,
                123,
                216,
                219,
                233,
                248,
                89
              ]
            }
          }
        },
        {
          "name": "config",
          "writable": true,
          "pda": {
            "seeds": [
              {
                "kind": "const",
                "value": [
                  99,
                  111,
                  110,
                  102,
                  105,
                  103
                ]
              },
              {
                "kind": "account",
                "path": "config.admin",
                "account": "config"
              },
              {
                "kind": "account",
                "path": "mint"
              },
              {
                "kind": "account",
                "path": "config.seed",
                "account": "config"
              }
            ]
          }
        },
        {
          "name": "associatedTokenProgram",
          "address": "ATokenGPvbdGVxr1b2hvZbsiqW5xWH25efTNsLJA8knL"
        },
        {
          "name": "tokenProgram"
        },
        {
          "name": "systemProgram",
          "address": "11111111111111111111111111111111"
        }
      ],
      "args": []
    },
    {
      "name": "withdrawTokens",
      "discriminator": [
        2,
        4,
        225,
        61,
        19,
        182,
        106,
        170
      ],
      "accounts": [
        {
          "name": "payer",
          "signer": true
        },
        {
          "name": "currentDelegateStakeAccountCheckpoints",
          "writable": true
        },
        {
          "name": "currentDelegateStakeAccountMetadata",
          "writable": true,
          "pda": {
            "seeds": [
              {
                "kind": "const",
                "value": [
                  115,
                  116,
                  97,
                  107,
                  101,
                  95,
                  109,
                  101,
                  116,
                  97,
                  100,
                  97,
                  116,
                  97
                ]
              },
              {
                "kind": "account",
                "path": "currentDelegateStakeAccountCheckpoints"
              }
            ]
          }
        },
        {
          "name": "destination",
          "writable": true
        },
        {
          "name": "stakeAccountCheckpoints"
        },
        {
          "name": "stakeAccountMetadata",
          "writable": true,
          "pda": {
            "seeds": [
              {
                "kind": "const",
                "value": [
                  115,
                  116,
                  97,
                  107,
                  101,
                  95,
                  109,
                  101,
                  116,
                  97,
                  100,
                  97,
                  116,
                  97
                ]
              },
              {
                "kind": "account",
                "path": "stakeAccountCheckpoints"
              }
            ]
          }
        },
        {
          "name": "stakeAccountCustody",
          "writable": true,
          "pda": {
            "seeds": [
              {
                "kind": "const",
                "value": [
                  99,
                  117,
                  115,
                  116,
                  111,
                  100,
                  121
                ]
              },
              {
                "kind": "account",
                "path": "stakeAccountCheckpoints"
              }
            ]
          }
        },
        {
          "name": "custodyAuthority",
          "docs": [
            "CHECK : This AccountInfo is safe because it's a checked PDA"
          ],
          "pda": {
            "seeds": [
              {
                "kind": "const",
                "value": [
                  97,
                  117,
                  116,
                  104,
                  111,
                  114,
                  105,
                  116,
                  121
                ]
              },
              {
                "kind": "account",
                "path": "stakeAccountCheckpoints"
              }
            ]
          }
        },
        {
          "name": "config",
          "pda": {
            "seeds": [
              {
                "kind": "const",
                "value": [
                  99,
                  111,
                  110,
                  102,
                  105,
                  103
                ]
              }
            ]
          }
        },
        {
          "name": "tokenProgram",
          "address": "TokenkegQfeZyiNwAJbNbGKPFXCWuBvf9Ss623VQ5DA"
        },
        {
          "name": "systemProgram",
          "address": "11111111111111111111111111111111"
        }
      ],
      "args": [
        {
          "name": "amount",
          "type": "u64"
        }
      ]
    }
  ],
  "accounts": [
    {
      "name": "checkpointData",
      "discriminator": [
        163,
        219,
        133,
        148,
        129,
        79,
        209,
        195
      ]
    },
    {
      "name": "config",
      "discriminator": [
        155,
        12,
        170,
        224,
        30,
        250,
        204,
        130
      ]
    },
    {
      "name": "globalConfig",
      "discriminator": [
        149,
        8,
        156,
        202,
        160,
        252,
        176,
        217
      ]
    },
    {
      "name": "guardianSignatures",
      "discriminator": [
        203,
        184,
        130,
        157,
        113,
        14,
        184,
        83
      ]
    },
    {
      "name": "messageReceived",
      "discriminator": [
        159,
        83,
        82,
        195,
        196,
        71,
        241,
        221
      ]
    },
    {
      "name": "proposalData",
      "discriminator": [
        194,
        86,
        123,
        172,
        146,
        28,
        191,
        244
      ]
    },
    {
      "name": "proposalVotersWeightCast",
      "discriminator": [
        42,
        161,
        214,
        215,
        3,
        32,
        96,
        196
      ]
    },
    {
      "name": "spokeAirlock",
      "discriminator": [
        116,
        204,
        166,
        85,
        235,
        207,
        0,
        58
      ]
    },
    {
      "name": "spokeMessageExecutor",
      "discriminator": [
        95,
        181,
        136,
        40,
        47,
        138,
        250,
        58
      ]
    },
    {
      "name": "spokeMetadataCollector",
      "discriminator": [
        233,
        64,
        21,
        231,
        81,
        240,
        52,
        222
      ]
    },
    {
      "name": "stakeAccountMetadata",
      "discriminator": [
        68,
        11,
        237,
        138,
        61,
        33,
        15,
        93
      ]
    },
    {
      "name": "vesting",
      "discriminator": [
        100,
        149,
        66,
        138,
        95,
        200,
        128,
        241
      ]
    },
    {
      "name": "vestingBalance",
      "discriminator": [
        224,
        70,
        78,
        128,
        120,
        199,
        9,
        182
      ]
    },
    {
      "name": "wormholeGuardianSet",
      "discriminator": [
        0,
        0,
        0,
        0,
        0,
        0,
        0,
        0
      ]
    }
  ],
  "events": [
    {
      "name": "delegateChanged",
      "discriminator": [
        225,
        147,
        224,
        43,
        247,
        130,
        101,
        91
      ]
    },
    {
      "name": "delegateVotesChanged",
      "discriminator": [
        12,
        90,
        174,
        82,
        144,
        70,
        63,
        194
      ]
    },
    {
      "name": "proposalCreated",
      "discriminator": [
        186,
        8,
        160,
        108,
        81,
        13,
        51,
        206
      ]
    },
    {
      "name": "voteCast",
      "discriminator": [
        39,
        53,
        195,
        104,
        188,
        17,
        225,
        213
      ]
    }
  ],
  "errors": [
    {
      "code": 6000,
<<<<<<< HEAD
      "name": "failedToParseResponse",
      "msg": "Failed to parse response"
    },
    {
      "code": 6001,
      "name": "writeAuthorityMismatch",
      "msg": "Write authority mismatch"
    },
    {
      "code": 6002,
      "name": "guardianSetExpired",
      "msg": "Guardian set expired"
    },
    {
      "code": 6003,
      "name": "invalidMessageHash",
      "msg": "Invalid message hash"
    },
    {
      "code": 6004,
      "name": "noQuorum",
      "msg": "No quorum"
    },
    {
      "code": 6005,
      "name": "invalidGuardianIndexNonIncreasing",
      "msg": "Invalid guardian index non increasing"
    },
    {
      "code": 6006,
      "name": "invalidGuardianIndexOutOfRange",
      "msg": "Invalid guardian index out of range"
    },
    {
      "code": 6007,
      "name": "invalidSignature",
      "msg": "Invalid signature"
    },
    {
      "code": 6008,
      "name": "invalidGuardianKeyRecovery",
      "msg": "Invalid guardian key recovery"
=======
      "name": "tooManyCheckpoints",
      "msg": "Number of checkpoint limit reached"
    },
    {
      "code": 6001,
      "name": "genericOverflow",
      "msg": "An arithmetic operation unexpectedly overflowed"
    },
    {
      "code": 6002,
      "name": "checkpointSerDe",
      "msg": "Error deserializing checkpoint"
    },
    {
      "code": 6003,
      "name": "checkpointOutOfBounds",
      "msg": "Checkpoint out of bounds"
    },
    {
      "code": 6004,
      "name": "notLlcMember",
      "msg": "You need to be an LLC member to perform this action"
    },
    {
      "code": 6005,
      "name": "recoverWithStake",
      "msg": "Can't recover account with a non-zero staking balance. Unstake your tokens first."
    },
    {
      "code": 6006,
      "name": "checkpointNotFound",
      "msg": "Checkpoint not found"
    },
    {
      "code": 6007,
      "name": "invalidTimestamp",
      "msg": "Invalid timestamp"
    },
    {
      "code": 6008,
      "name": "invalidLlcAgreement",
      "msg": "Invalid LLC agreement"
    },
    {
      "code": 6009,
      "name": "noWeight",
      "msg": "No Weight"
    },
    {
      "code": 6010,
      "name": "allWeightCast",
      "msg": "All weight cast"
    },
    {
      "code": 6011,
      "name": "voteWouldExceedWeight",
      "msg": "Vote would exceed weight"
    },
    {
      "code": 6012,
      "name": "withdrawToUnauthorizedAccount",
      "msg": "Owner needs to own destination account"
    },
    {
      "code": 6013,
      "name": "insufficientWithdrawableBalance",
      "msg": "Insufficient balance to cover the withdrawal"
    },
    {
      "code": 6014,
      "name": "proposalAlreadyExists",
      "msg": "Proposal already exists"
    },
    {
      "code": 6015,
      "name": "invalidMessageExecutor",
      "msg": "Invalid message executor"
    },
    {
      "code": 6016,
      "name": "invalidSpokeAirlock",
      "msg": "Invalid spoke airlock"
    },
    {
      "code": 6017,
      "name": "invalidVestingBalance",
      "msg": "Invalid vesting balance owner"
    },
    {
      "code": 6018,
      "name": "other",
      "msg": "other"
>>>>>>> db10aec5
    }
  ],
  "types": [
    {
      "name": "checkpointData",
      "docs": [
        "CheckpointData account has a fixed header (owner, next_index)",
        "and a dynamic tail where checkpoints are stored in byte format",
        "This is designed to be able to dynamically extend the CheckpointData account up to 10Mb",
        "This will save approximately 655,000 checkpoints into one account"
      ],
      "serialization": "bytemuck",
      "repr": {
        "kind": "c"
      },
      "type": {
        "kind": "struct",
        "fields": [
          {
            "name": "owner",
            "type": "pubkey"
          },
          {
            "name": "nextIndex",
            "type": "u64"
          }
        ]
      }
    },
    {
      "name": "config",
      "type": {
        "kind": "struct",
        "fields": [
          {
            "name": "mint",
            "type": "pubkey"
          },
          {
            "name": "admin",
            "type": "pubkey"
          },
          {
            "name": "recovery",
            "type": "pubkey"
          },
          {
            "name": "seed",
            "type": "u64"
          },
          {
            "name": "vested",
            "type": "u64"
          },
          {
            "name": "finalized",
            "type": "bool"
          },
          {
            "name": "bump",
            "type": "u8"
          }
        ]
      }
    },
    {
      "name": "delegateChanged",
      "type": {
        "kind": "struct",
        "fields": [
          {
            "name": "delegator",
            "type": "pubkey"
          },
          {
            "name": "fromDelegate",
            "type": "pubkey"
          },
          {
            "name": "toDelegate",
            "type": "pubkey"
          },
          {
            "name": "totalDelegatedVotes",
            "type": "u64"
          }
        ]
      }
    },
    {
      "name": "delegateVotesChanged",
      "type": {
        "kind": "struct",
        "fields": [
          {
            "name": "delegate",
            "type": "pubkey"
          },
          {
            "name": "previousBalance",
            "type": "u64"
          },
          {
            "name": "newBalance",
            "type": "u64"
          }
        ]
      }
    },
    {
      "name": "globalConfig",
      "type": {
        "kind": "struct",
        "fields": [
          {
            "name": "bump",
            "type": "u8"
          },
          {
            "name": "freeze",
            "type": "bool"
          },
          {
            "name": "mockClockTime",
            "type": "i64"
          },
          {
            "name": "governanceAuthority",
            "type": "pubkey"
          },
          {
            "name": "whTokenMint",
            "type": "pubkey"
          },
          {
            "name": "pdaAuthority",
            "type": "pubkey"
          },
          {
            "name": "agreementHash",
            "type": {
              "array": [
                "u8",
                32
              ]
            }
          }
        ]
      }
    },
    {
      "name": "guardianSignatures",
      "type": {
        "kind": "struct",
        "fields": [
          {
            "name": "refundRecipient",
            "docs": [
              "Payer of this guardian signatures account.",
              "Only they may amend signatures.",
              "Used for reimbursements upon cleanup."
            ],
            "type": "pubkey"
          },
          {
            "name": "guardianSignatures",
            "docs": [
              "Unverified guardian signatures."
            ],
            "type": {
              "vec": {
                "array": [
                  "u8",
                  66
                ]
              }
            }
          }
        ]
      }
    },
    {
      "name": "messageReceived",
      "type": {
        "kind": "struct",
        "fields": [
          {
            "name": "executed",
            "type": "bool"
          }
        ]
      }
    },
    {
      "name": "proposalCreated",
      "type": {
        "kind": "struct",
        "fields": [
          {
            "name": "proposalId",
            "type": {
              "array": [
                "u8",
                32
              ]
            }
          },
          {
            "name": "voteStart",
            "type": "u64"
          }
        ]
      }
    },
    {
      "name": "proposalData",
      "type": {
        "kind": "struct",
        "fields": [
          {
            "name": "id",
            "type": {
              "array": [
                "u8",
                32
              ]
            }
          },
          {
            "name": "againstVotes",
            "type": "u64"
          },
          {
            "name": "forVotes",
            "type": "u64"
          },
          {
            "name": "abstainVotes",
            "type": "u64"
          },
          {
            "name": "voteStart",
            "type": "u64"
          },
          {
            "name": "safeWindow",
            "type": "u64"
          }
        ]
      }
    },
    {
      "name": "proposalVotersWeightCast",
      "type": {
        "kind": "struct",
        "fields": [
          {
            "name": "proposalId",
            "type": {
              "array": [
                "u8",
                32
              ]
            }
          },
          {
            "name": "voter",
            "type": "pubkey"
          },
          {
            "name": "value",
            "type": "u64"
          }
        ]
      }
    },
    {
      "name": "spokeAirlock",
      "type": {
        "kind": "struct",
        "fields": [
          {
            "name": "bump",
            "type": "u8"
          },
          {
            "name": "messageExecutor",
            "type": "pubkey"
          }
        ]
      }
    },
    {
      "name": "spokeMessageExecutor",
      "type": {
        "kind": "struct",
        "fields": [
          {
            "name": "bump",
            "type": "u8"
          },
          {
            "name": "hubDispatcher",
            "type": "pubkey"
          },
          {
            "name": "hubChainId",
            "type": "u16"
          },
          {
            "name": "spokeChainId",
            "type": "u16"
          },
          {
            "name": "wormholeCore",
            "type": "pubkey"
          },
          {
            "name": "airlock",
            "type": "pubkey"
          }
        ]
      }
    },
    {
      "name": "spokeMetadataCollector",
      "type": {
        "kind": "struct",
        "fields": [
          {
            "name": "bump",
            "type": "u8"
          },
          {
            "name": "hubChainId",
            "type": "u16"
          },
          {
            "name": "hubProposalMetadata",
            "type": {
              "array": [
                "u8",
                20
              ]
            }
          },
          {
            "name": "wormholeCore",
            "type": "pubkey"
          },
          {
            "name": "safeWindow",
            "type": "u64"
          }
        ]
      }
    },
    {
      "name": "stakeAccountMetadata",
      "docs": [
        "This is the metadata account for each staker",
        "It is derived from the checkpoints account with seeds \"stake_metadata\"",
        "and the checkpoints account pubkey",
        "It stores some PDA bumps, owner and delegate accounts"
      ],
      "type": {
        "kind": "struct",
        "fields": [
          {
            "name": "metadataBump",
            "type": "u8"
          },
          {
            "name": "custodyBump",
            "type": "u8"
          },
          {
            "name": "authorityBump",
            "type": "u8"
          },
          {
            "name": "recordedBalance",
            "type": "u64"
          },
          {
            "name": "recordedVestingBalance",
            "type": "u64"
          },
          {
            "name": "owner",
            "type": "pubkey"
          },
          {
            "name": "delegate",
            "type": "pubkey"
          }
        ]
      }
    },
    {
      "name": "vesting",
      "type": {
        "kind": "struct",
        "fields": [
          {
            "name": "vesterTa",
            "type": "pubkey"
          },
          {
            "name": "config",
            "type": "pubkey"
          },
          {
            "name": "amount",
            "type": "u64"
          },
          {
            "name": "maturation",
            "type": "i64"
          },
          {
            "name": "bump",
            "type": "u8"
          }
        ]
      }
    },
    {
      "name": "vestingBalance",
      "docs": [
        "Used to store the total vesting balance of a single vester",
        "It is also used to delegate vesting"
      ],
      "type": {
        "kind": "struct",
        "fields": [
          {
            "name": "vester",
            "type": "pubkey"
          },
          {
            "name": "totalVestingBalance",
            "type": "u64"
          },
          {
            "name": "bump",
            "type": "u8"
          },
          {
            "name": "stakeAccountMetadata",
            "type": "pubkey"
          }
        ]
      }
    },
    {
      "name": "voteCast",
      "type": {
        "kind": "struct",
        "fields": [
          {
            "name": "voter",
            "type": "pubkey"
          },
          {
            "name": "proposalId",
            "type": {
              "array": [
                "u8",
                32
              ]
            }
          },
          {
            "name": "weight",
            "type": "u64"
          },
          {
            "name": "againstVotes",
            "type": "u64"
          },
          {
            "name": "forVotes",
            "type": "u64"
          },
          {
            "name": "abstainVotes",
            "type": "u64"
          }
        ]
      }
    },
    {
      "name": "wormholeGuardianSet",
      "type": {
        "kind": "struct",
        "fields": [
          {
            "name": "index",
            "docs": [
              "Index representing an incrementing version number for this guardian set."
            ],
            "type": "u32"
          },
          {
            "name": "keys",
            "docs": [
              "Ethereum-style public keys."
            ],
            "type": {
              "vec": {
                "array": [
                  "u8",
                  20
                ]
              }
            }
          },
          {
            "name": "creationTime",
            "docs": [
              "Timestamp representing the time this guardian became active."
            ],
            "type": "u32"
          },
          {
            "name": "expirationTime",
            "docs": [
              "Expiration time when VAAs issued by this set are no longer valid."
            ],
            "type": "u32"
          }
        ]
      }
    }
  ],
  "constants": [
    {
      "name": "defaultSaveWindow",
      "docs": [
        "Save window by default"
      ],
      "type": "u64",
      "value": "86400"
    }
  ]
};<|MERGE_RESOLUTION|>--- conflicted
+++ resolved
@@ -2771,50 +2771,6 @@
   "errors": [
     {
       "code": 6000,
-<<<<<<< HEAD
-      "name": "failedToParseResponse",
-      "msg": "Failed to parse response"
-    },
-    {
-      "code": 6001,
-      "name": "writeAuthorityMismatch",
-      "msg": "Write authority mismatch"
-    },
-    {
-      "code": 6002,
-      "name": "guardianSetExpired",
-      "msg": "Guardian set expired"
-    },
-    {
-      "code": 6003,
-      "name": "invalidMessageHash",
-      "msg": "Invalid message hash"
-    },
-    {
-      "code": 6004,
-      "name": "noQuorum",
-      "msg": "No quorum"
-    },
-    {
-      "code": 6005,
-      "name": "invalidGuardianIndexNonIncreasing",
-      "msg": "Invalid guardian index non increasing"
-    },
-    {
-      "code": 6006,
-      "name": "invalidGuardianIndexOutOfRange",
-      "msg": "Invalid guardian index out of range"
-    },
-    {
-      "code": 6007,
-      "name": "invalidSignature",
-      "msg": "Invalid signature"
-    },
-    {
-      "code": 6008,
-      "name": "invalidGuardianKeyRecovery",
-      "msg": "Invalid guardian key recovery"
-=======
       "name": "tooManyCheckpoints",
       "msg": "Number of checkpoint limit reached"
     },
@@ -2907,7 +2863,51 @@
       "code": 6018,
       "name": "other",
       "msg": "other"
->>>>>>> db10aec5
+    },
+    {
+      "code": 6019,
+      "name": "failedToParseResponse",
+      "msg": "Failed to parse response"
+    },
+    {
+      "code": 6020,
+      "name": "writeAuthorityMismatch",
+      "msg": "Write authority mismatch"
+    },
+    {
+      "code": 6021,
+      "name": "guardianSetExpired",
+      "msg": "Guardian set expired"
+    },
+    {
+      "code": 6022,
+      "name": "invalidMessageHash",
+      "msg": "Invalid message hash"
+    },
+    {
+      "code": 6023,
+      "name": "noQuorum",
+      "msg": "No quorum"
+    },
+    {
+      "code": 6024,
+      "name": "invalidGuardianIndexNonIncreasing",
+      "msg": "Invalid guardian index non increasing"
+    },
+    {
+      "code": 6025,
+      "name": "invalidGuardianIndexOutOfRange",
+      "msg": "Invalid guardian index out of range"
+    },
+    {
+      "code": 6026,
+      "name": "invalidSignature",
+      "msg": "Invalid signature"
+    },
+    {
+      "code": 6027,
+      "name": "invalidGuardianKeyRecovery",
+      "msg": "Invalid guardian key recovery"
     }
   ],
   "types": [
