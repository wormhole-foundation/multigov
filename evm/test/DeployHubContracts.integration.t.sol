--- conflicted
+++ resolved
@@ -37,11 +37,8 @@
     HubProposalMetadata proposalMetadata = contracts.hubProposalMetadata;
     HubMessageDispatcher dispatcher = contracts.hubMessageDispatcher;
     HubProposalExtender extender = contracts.extender;
-<<<<<<< HEAD
-=======
     HubEvmSpokeAggregateProposer aggregateProposer = contracts.hubEvmSpokeAggregateProposer;
     HubSolanaSpokeVoteDecoder solanaVoteDecoder = contracts.hubSolanaSpokeVoteDecoder;
->>>>>>> a60a87e3
 
     assertEq(timelock.getMinDelay(), 300);
     assertEq(timelock.hasRole(timelock.EXECUTOR_ROLE(), address(governor)), true);
