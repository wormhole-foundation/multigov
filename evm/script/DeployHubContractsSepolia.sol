--- conflicted
+++ resolved
@@ -22,12 +22,7 @@
       minimumExtensionTime: 1 minutes,
       consistencyLevel: 0,
       initialMaxQueryTimestampOffset: 10 minutes,
-<<<<<<< HEAD
-      expectedProgramId: 0x0000000000000000000000000000000000000000000000000000000000000000,
-      solanaTokenDecimals: 8
-=======
       solanaTokenDecimals: 6
->>>>>>> 38756467
     });
   }
 }