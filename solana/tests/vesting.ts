import BN from "bn.js";
import { randomBytes } from "crypto";
import {
  Keypair,
  LAMPORTS_PER_SOL,
  PublicKey,
  SystemProgram,
  Transaction,
} from "@solana/web3.js";
import {
  ASSOCIATED_TOKEN_PROGRAM_ID,
  createAssociatedTokenAccountIdempotentInstruction,
  createInitializeMintInstruction,
  createMintToInstruction,
  createTransferCheckedInstruction,
  getAccount,
  getAssociatedTokenAddressSync,
  getMinimumBalanceForRentExemptMint,
  MINT_SIZE,
  TOKEN_PROGRAM_ID,
} from "@solana/spl-token";
import assert from "assert";
import {
  ANCHOR_CONFIG_PATH,
  getPortNumber,
  makeTestConfig,
  newUserStakeConnection,
  readAnchorConfig,
  standardSetup,
  sleep,
} from "./utils/before";
import path from "path";
import { AnchorError, utils } from "@coral-xyz/anchor";
import { StakeConnection, WHTokenBalance } from "../app";
import { StakeAccountMetadata } from "../app/StakeConnection";
import { CheckpointAccount } from "../app/checkpoints";
import * as wasm from "@wormhole/staking-wasm";

const portNumber = getPortNumber(path.basename(__filename));

describe("vesting", () => {
  const whMintAccount = new Keypair();
  const whMintAuthority = new Keypair();
  const governanceAuthority = new Keypair();
  const fakeVestingAdmin = new Keypair();

  const confirm = async (signature: string): Promise<string> => {
    const block =
      await stakeConnection.provider.connection.getLatestBlockhash();
    await stakeConnection.provider.connection.confirmTransaction({
      signature,
      ...block,
    });

    return signature;
  };

  let stakeConnection: StakeConnection;
  let controller;

  const NOW = new BN(Math.floor(new Date().getTime() / 1000));
  const FEW_LATER = NOW.add(new BN(1));
  const FEW_LATER_2 = NOW.add(new BN(2));
  const FEW_LATER_3 = NOW.add(new BN(3));
  const LATER = NOW.add(new BN(1000));
  const EVEN_LATER = LATER.add(new BN(1000));
  const EVEN_LATER_AGAIN = EVEN_LATER.add(new BN(1000));

  const TINY_CHECKPOINTS_ACCOUNT_LIMIT = 4;

  const vester = Keypair.generate();
  const vester2 = Keypair.generate();
  const vester3 = Keypair.generate();
  const newVester = Keypair.generate();
  const newVester2 = Keypair.generate();
  const newVester3 = Keypair.generate();
  const vesterWithoutAccount = Keypair.generate();
  const seed = new BN(randomBytes(8));
  const seed2 = new BN(randomBytes(8));

  let accounts,
    config,
    config2,
    vault,
    vault2,
    vesterTa,
    vester2Ta,
    vester3Ta,
    newVesterTa,
    newVester2Ta,
    newVester3Ta,
    vesterTaWithoutAccount,
    adminAta,
    vestNow,
    vestNow2,
    vestEvenLater,
    vestLater,
    vestLaterForTransfer,
    vestEvenLaterAgain,
    vestNowForTransfer,
    vest2NowForTransfer,
    vest3NowForTransfer,
    vestNowForTransfer3,
    vestNowTransfered3,
    vestingBalance,
<<<<<<< HEAD
    vesting2Balance,
    vesting3Balance,
=======
    vestingBalance2,
>>>>>>> e1478a5e
    vestFewLater,
    vesterStakeConnection,
    vester2StakeConnection,
    vester3StakeConnection,
    newVestingBalance,
    newVesting2Balance,
    newVesting3Balance,
    vestingBalanceWithoutAccount,
    newVesterStakeConnection,
    newVester2StakeConnection,
    newVester3StakeConnection;

  let fakeAccounts,
    fakeMintAccount,
    fakeConfig,
    fakeAdminAta,
    fakeVault,
    fakeVesterTa;

  after(async () => {
    controller.abort();
  });

  before(async () => {
    const anchorConfig = readAnchorConfig(ANCHOR_CONFIG_PATH);
    ({ controller, stakeConnection } = await standardSetup(
      portNumber,
      anchorConfig,
      whMintAccount,
      whMintAuthority,
      governanceAuthority,
      makeTestConfig(
        whMintAccount.publicKey,
        whMintAuthority.publicKey,
        TINY_CHECKPOINTS_ACCOUNT_LIMIT,
      ),
      WHTokenBalance.fromString("1000"),
    ));

    config = PublicKey.findProgramAddressSync(
      [
        Buffer.from(wasm.Constants.VESTING_CONFIG_SEED()),
        whMintAuthority.publicKey.toBuffer(),
        whMintAccount.publicKey.toBuffer(),
        seed.toBuffer("le", 8),
      ],
      stakeConnection.program.programId,
    )[0];
    config2 = PublicKey.findProgramAddressSync(
      [
        Buffer.from(wasm.Constants.VESTING_CONFIG_SEED()),
        whMintAuthority.publicKey.toBuffer(),
        whMintAccount.publicKey.toBuffer(),
        seed2.toBuffer("le", 8),
      ],
      stakeConnection.program.programId,
    )[0];
    vault = getAssociatedTokenAddressSync(
      whMintAccount.publicKey,
      config,
      true,
      TOKEN_PROGRAM_ID,
    );
    vault2 = getAssociatedTokenAddressSync(
      whMintAccount.publicKey,
      config2,
      true,
      TOKEN_PROGRAM_ID,
    );
    vesterTa = getAssociatedTokenAddressSync(
      whMintAccount.publicKey,
      vester.publicKey,
      false,
      TOKEN_PROGRAM_ID,
    );
    vester2Ta = getAssociatedTokenAddressSync(
      whMintAccount.publicKey,
      vester2.publicKey,
      false,
      TOKEN_PROGRAM_ID,
    );
    vester3Ta = getAssociatedTokenAddressSync(
      whMintAccount.publicKey,
      vester3.publicKey,
      false,
      TOKEN_PROGRAM_ID,
    );
    newVesterTa = getAssociatedTokenAddressSync(
      whMintAccount.publicKey,
      newVester.publicKey,
      false,
      TOKEN_PROGRAM_ID,
    );
    newVester2Ta = getAssociatedTokenAddressSync(
      whMintAccount.publicKey,
      newVester2.publicKey,
      false,
      TOKEN_PROGRAM_ID,
    );
    newVester3Ta = getAssociatedTokenAddressSync(
      whMintAccount.publicKey,
      newVester3.publicKey,
      false,
      TOKEN_PROGRAM_ID,
    );
    vesterTaWithoutAccount = getAssociatedTokenAddressSync(
      whMintAccount.publicKey,
      vesterWithoutAccount.publicKey,
      false,
      TOKEN_PROGRAM_ID,
    );
    adminAta = getAssociatedTokenAddressSync(
      whMintAccount.publicKey,
      whMintAuthority.publicKey,
      false,
      TOKEN_PROGRAM_ID,
    );
    vestNow = PublicKey.findProgramAddressSync(
      [
        Buffer.from(wasm.Constants.VEST_SEED()),
        config.toBuffer(),
        vesterTa.toBuffer(),
        NOW.toBuffer("le", 8),
      ],
      stakeConnection.program.programId,
    )[0];
<<<<<<< HEAD
=======
    vestNow2 = PublicKey.findProgramAddressSync(
      [
        Buffer.from(wasm.Constants.VEST_SEED()),
        config2.toBuffer(),
        vesterTa.toBuffer(),
        NOW.toBuffer("le", 8),
      ],
      stakeConnection.program.programId,
    )[0];

>>>>>>> e1478a5e
    vestFewLater = PublicKey.findProgramAddressSync(
      [
        Buffer.from(wasm.Constants.VEST_SEED()),
        config.toBuffer(),
        vesterTa.toBuffer(),
        FEW_LATER_2.toBuffer("le", 8),
      ],
      stakeConnection.program.programId,
    )[0];
    vestLater = PublicKey.findProgramAddressSync(
      [
        Buffer.from(wasm.Constants.VEST_SEED()),
        config.toBuffer(),
        vesterTa.toBuffer(),
        LATER.toBuffer("le", 8),
      ],
      stakeConnection.program.programId,
    )[0];
    vestEvenLater = PublicKey.findProgramAddressSync(
      [
        Buffer.from(wasm.Constants.VEST_SEED()),
        config.toBuffer(),
        vesterTa.toBuffer(),
        EVEN_LATER.toBuffer("le", 8),
      ],
      stakeConnection.program.programId,
    )[0];
    vestLaterForTransfer = PublicKey.findProgramAddressSync(
      [
        Buffer.from(wasm.Constants.VEST_SEED()),
        config.toBuffer(),
        newVesterTa.toBuffer(),
        LATER.toBuffer("le", 8),
      ],
      stakeConnection.program.programId,
    )[0];
    vestEvenLaterAgain = PublicKey.findProgramAddressSync(
      [
        Buffer.from(wasm.Constants.VEST_SEED()),
        config.toBuffer(),
        vesterTa.toBuffer(),
        EVEN_LATER_AGAIN.toBuffer("le", 8),
      ],
      stakeConnection.program.programId,
    )[0];
    vestNowForTransfer = PublicKey.findProgramAddressSync(
      [
        Buffer.from(wasm.Constants.VEST_SEED()),
        config.toBuffer(),
        vesterTa.toBuffer(),
        FEW_LATER.toBuffer("le", 8),
      ],
      stakeConnection.program.programId,
    )[0];
    vest2NowForTransfer = PublicKey.findProgramAddressSync(
      [
        Buffer.from(wasm.Constants.VEST_SEED()),
        config.toBuffer(),
        vester2Ta.toBuffer(),
        FEW_LATER.toBuffer("le", 8),
      ],
      stakeConnection.program.programId,
    )[0];
    vest3NowForTransfer = PublicKey.findProgramAddressSync(
      [
        Buffer.from(wasm.Constants.VEST_SEED()),
        config.toBuffer(),
        vester3Ta.toBuffer(),
        FEW_LATER.toBuffer("le", 8),
      ],
      stakeConnection.program.programId,
    )[0];
    vestNowForTransfer3 = PublicKey.findProgramAddressSync(
      [
        Buffer.from(wasm.Constants.VEST_SEED()),
        config.toBuffer(),
        vesterTa.toBuffer(),
        FEW_LATER_3.toBuffer("le", 8),
      ],
      stakeConnection.program.programId,
    )[0];
    vestNowTransfered3 = PublicKey.findProgramAddressSync(
      [
        Buffer.from(wasm.Constants.VEST_SEED()),
        config.toBuffer(),
        newVesterTa.toBuffer(),
        FEW_LATER_3.toBuffer("le", 8),
      ],
      stakeConnection.program.programId,
    )[0];
    vestingBalance = PublicKey.findProgramAddressSync(
      [
        Buffer.from(wasm.Constants.VESTING_BALANCE_SEED()),
        config.toBuffer(),
        vester.publicKey.toBuffer(),
      ],
      stakeConnection.program.programId,
    )[0];
<<<<<<< HEAD
    vesting2Balance = PublicKey.findProgramAddressSync(
      [
        Buffer.from(wasm.Constants.VESTING_BALANCE_SEED()),
        config.toBuffer(),
        vester2.publicKey.toBuffer(),
      ],
      stakeConnection.program.programId,
    )[0];
    vesting3Balance = PublicKey.findProgramAddressSync(
      [
        Buffer.from(wasm.Constants.VESTING_BALANCE_SEED()),
        config.toBuffer(),
        vester3.publicKey.toBuffer(),
      ],
      stakeConnection.program.programId,
    )[0];
=======
    vestingBalance2 = PublicKey.findProgramAddressSync(
      [
        Buffer.from(wasm.Constants.VESTING_BALANCE_SEED()),
        config2.toBuffer(),
        vester.publicKey.toBuffer(),
      ],
      stakeConnection.program.programId,
    )[0];

>>>>>>> e1478a5e
    newVestingBalance = PublicKey.findProgramAddressSync(
      [
        Buffer.from(wasm.Constants.VESTING_BALANCE_SEED()),
        config.toBuffer(),
        newVester.publicKey.toBuffer(),
      ],
      stakeConnection.program.programId,
    )[0];
    newVesting2Balance = PublicKey.findProgramAddressSync(
      [
        Buffer.from(wasm.Constants.VESTING_BALANCE_SEED()),
        config.toBuffer(),
        newVester2.publicKey.toBuffer(),
      ],
      stakeConnection.program.programId,
    )[0];
    newVesting3Balance = PublicKey.findProgramAddressSync(
      [
        Buffer.from(wasm.Constants.VESTING_BALANCE_SEED()),
        config.toBuffer(),
        newVester3.publicKey.toBuffer(),
      ],
      stakeConnection.program.programId,
    )[0];

    vestingBalanceWithoutAccount = PublicKey.findProgramAddressSync(
      [
        Buffer.from(wasm.Constants.VESTING_BALANCE_SEED()),
        config.toBuffer(),
        vesterWithoutAccount.publicKey.toBuffer(),
      ],
      stakeConnection.program.programId,
    )[0];

    vesterStakeConnection = await newUserStakeConnection(
      stakeConnection,
      vester,
      anchorConfig,
      whMintAccount,
      whMintAuthority,
      WHTokenBalance.fromString("1000"),
    );

    vester2StakeConnection = await newUserStakeConnection(
      stakeConnection,
      vester2,
      anchorConfig,
      whMintAccount,
      whMintAuthority,
      WHTokenBalance.fromString("1000"),
    );

    vester3StakeConnection = await newUserStakeConnection(
      stakeConnection,
      vester3,
      anchorConfig,
      whMintAccount,
      whMintAuthority,
      WHTokenBalance.fromString("1000"),
    );

    newVesterStakeConnection = await newUserStakeConnection(
      stakeConnection,
      newVester,
      anchorConfig,
      whMintAccount,
      whMintAuthority,
      WHTokenBalance.fromString("1000"),
    );

    newVester2StakeConnection = await newUserStakeConnection(
      stakeConnection,
      newVester2,
      anchorConfig,
      whMintAccount,
      whMintAuthority,
      WHTokenBalance.fromString("1000"),
    );

    newVester3StakeConnection = await newUserStakeConnection(
      stakeConnection,
      newVester3,
      anchorConfig,
      whMintAccount,
      whMintAuthority,
      WHTokenBalance.fromString("1000"),
    );

    await stakeConnection.createStakeAccount();
    await vesterStakeConnection.createStakeAccount();
    await vester2StakeConnection.createStakeAccount();
    await vester3StakeConnection.createStakeAccount();
    await newVesterStakeConnection.createStakeAccount();
    await newVester2StakeConnection.createStakeAccount();
    await newVester3StakeConnection.createStakeAccount();

    accounts = {
      admin: whMintAuthority.publicKey,
      payer: whMintAuthority.publicKey,
      mint: whMintAccount.publicKey,
      config,
      vault,
      vester: vester.publicKey,
      vesterTa,
      newVesterTa,
      adminAta,
      recovery: adminAta,
      associatedTokenProgram: ASSOCIATED_TOKEN_PROGRAM_ID,
      tokenProgram: TOKEN_PROGRAM_ID,
      systemProgram: SystemProgram.programId,
      vestingBalance: vestingBalance,
    };
  });

  it("Airdrop", async () => {
    let tx = new Transaction();
    tx.instructions = [
      ...[whMintAuthority, vester, vester2, vester3, fakeVestingAdmin].map((k) =>
        SystemProgram.transfer({
          fromPubkey: stakeConnection.provider.publicKey,
          toPubkey: k.publicKey,
          lamports: 10 * LAMPORTS_PER_SOL,
        }),
      ),
    ];
    await stakeConnection.provider.sendAndConfirm(tx, [
      stakeConnection.provider.wallet.payer,
    ]);

    tx = new Transaction();
    tx.instructions = [
      createAssociatedTokenAccountIdempotentInstruction(
        whMintAuthority.publicKey,
        adminAta,
        whMintAuthority.publicKey,
        whMintAccount.publicKey,
      ),
      createAssociatedTokenAccountIdempotentInstruction(
        whMintAuthority.publicKey,
        vesterTa,
        vester.publicKey,
        whMintAccount.publicKey,
      ),
      createAssociatedTokenAccountIdempotentInstruction(
        whMintAuthority.publicKey,
        vester2Ta,
        vester2.publicKey,
        whMintAccount.publicKey,
      ),
      createAssociatedTokenAccountIdempotentInstruction(
        whMintAuthority.publicKey,
        vester3Ta,
        vester3.publicKey,
        whMintAccount.publicKey,
      ),
      createAssociatedTokenAccountIdempotentInstruction(
        whMintAuthority.publicKey,
        newVesterTa,
        newVester.publicKey,
        whMintAccount.publicKey,
      ),
      createAssociatedTokenAccountIdempotentInstruction(
        whMintAuthority.publicKey,
        newVester2Ta,
        newVester2.publicKey,
        whMintAccount.publicKey,
      ),
      createAssociatedTokenAccountIdempotentInstruction(
        whMintAuthority.publicKey,
        newVester3Ta,
        newVester3.publicKey,
        whMintAccount.publicKey,
      ),
      createAssociatedTokenAccountIdempotentInstruction(
        whMintAuthority.publicKey,
        vesterTaWithoutAccount,
        vesterWithoutAccount.publicKey,
        whMintAccount.publicKey,
      ),
      createMintToInstruction(
        whMintAccount.publicKey,
        adminAta,
        whMintAuthority.publicKey,
        1e11,
      ),
    ];
    await stakeConnection.provider.sendAndConfirm(tx, [whMintAuthority]);
  });

  it("should fail to initialize vesting config with invalid mint", async () => {
    fakeMintAccount = Keypair.generate();
    fakeConfig = PublicKey.findProgramAddressSync(
      [
        Buffer.from(wasm.Constants.VESTING_CONFIG_SEED()),
        whMintAuthority.publicKey.toBuffer(),
        fakeMintAccount.publicKey.toBuffer(),
        seed.toBuffer("le", 8),
      ],
      stakeConnection.program.programId,
    )[0];
    fakeAdminAta = getAssociatedTokenAddressSync(
      fakeMintAccount.publicKey,
      whMintAuthority.publicKey,
      false,
      TOKEN_PROGRAM_ID,
    );
    fakeVault = getAssociatedTokenAddressSync(
      fakeMintAccount.publicKey,
      fakeConfig,
      true,
      TOKEN_PROGRAM_ID,
    );
    fakeVesterTa = getAssociatedTokenAddressSync(
      fakeMintAccount.publicKey,
      vester.publicKey,
      false,
      TOKEN_PROGRAM_ID,
    );

    const lamports = await getMinimumBalanceForRentExemptMint(
      stakeConnection.provider.connection,
    );
    let tx = new Transaction();
    tx.instructions = [
      SystemProgram.createAccount({
        fromPubkey: stakeConnection.provider.publicKey,
        newAccountPubkey: fakeMintAccount.publicKey,
        lamports,
        space: MINT_SIZE,
        programId: TOKEN_PROGRAM_ID,
      }),
      createInitializeMintInstruction(
        fakeMintAccount.publicKey,
        6,
        whMintAuthority.publicKey,
        undefined,
      ),
      createAssociatedTokenAccountIdempotentInstruction(
        stakeConnection.provider.publicKey,
        fakeAdminAta,
        whMintAuthority.publicKey,
        fakeMintAccount.publicKey,
      ),
      createAssociatedTokenAccountIdempotentInstruction(
        whMintAuthority.publicKey,
        fakeVesterTa,
        vester.publicKey,
        fakeMintAccount.publicKey,
      ),
      createMintToInstruction(
        fakeMintAccount.publicKey,
        fakeAdminAta,
        whMintAuthority.publicKey,
        1e11,
      ),
    ];
    await stakeConnection.provider.sendAndConfirm(tx, [
      whMintAuthority,
      fakeMintAccount,
    ]);

    fakeAccounts = {
      ...accounts,
      mint: fakeMintAccount.publicKey,
      config: fakeConfig,
      vault: fakeVault,
      vesterTa: fakeVesterTa,
      adminAta: fakeAdminAta,
      recovery: fakeAdminAta,
    };

    try {
      await stakeConnection.program.methods
        .initializeVestingConfig(seed)
        .accounts({ ...fakeAccounts })
        .signers([whMintAuthority])
        .rpc()
        .then(confirm);

      assert.fail("Expected error was not thrown");
    } catch (e) {
      assert((e as AnchorError).error?.errorCode?.code === "ConstraintAddress");
    }
  });

  it("should fail to initialize vesting config with invalid admin", async () => {
    try {
      await stakeConnection.program.methods
        .initializeVestingConfig(seed)
        .accounts({
          ...accounts,
          admin: fakeVestingAdmin.publicKey,
        })
        .signers([fakeVestingAdmin])
        .rpc()
        .then(confirm);

      assert.fail("Expected error was not thrown");
    } catch (e) {
      assert((e as AnchorError).error?.errorCode?.code === "ConstraintSeeds");
    }

    try {
      await stakeConnection.program.methods
        .initializeVestingConfig(seed)
        .accounts({
          admin: fakeVestingAdmin.publicKey,
          mint: whMintAccount.publicKey,
          recovery: adminAta,
          associatedTokenProgram: ASSOCIATED_TOKEN_PROGRAM_ID,
          tokenProgram: TOKEN_PROGRAM_ID,
          systemProgram: SystemProgram.programId,
          vestingBalance: vestingBalance,
        })
        .signers([fakeVestingAdmin])
        .rpc()
        .then(confirm);

      assert.fail("Expected error was not thrown");
    } catch (e) {
      assert(
        (e as AnchorError).error?.errorCode?.code === "InvalidVestingAdmin",
      );
    }
  });

  it("Initialize config", async () => {
    await stakeConnection.program.methods
      .initializeVestingConfig(seed)
      .accounts({ ...accounts })
      .signers([whMintAuthority])
      .rpc()
      .then(confirm);

    await stakeConnection.program.methods
      .initializeVestingConfig(seed2)
      .accounts({
        ...accounts,
        config: config2,
        vault: vault2,
      })
      .signers([whMintAuthority])
      .rpc()
      .then(confirm);
  });

  it("should fail to create vesting balance with invalid admin", async () => {
    try {
      await stakeConnection.program.methods
        .createVestingBalance()
        .accounts({
          ...accounts,
          vestingBalance: vestingBalance,
          admin: fakeVestingAdmin.publicKey,
        })
        .signers([fakeVestingAdmin])
        .rpc()
        .then(confirm);

      assert.fail("Expected error was not thrown");
    } catch (e) {
      assert((e as AnchorError).error?.errorCode?.code === "ConstraintSeeds");
    }

    fakeConfig = PublicKey.findProgramAddressSync(
      [
        Buffer.from(wasm.Constants.VESTING_CONFIG_SEED()),
        fakeVestingAdmin.publicKey.toBuffer(),
        whMintAccount.publicKey.toBuffer(),
        seed.toBuffer("le", 8),
      ],
      stakeConnection.program.programId,
    )[0];

    try {
      await stakeConnection.program.methods
        .createVestingBalance()
        .accounts({
          ...accounts,
          vestingBalance: vestingBalance,
          admin: fakeVestingAdmin.publicKey,
          config: fakeConfig,
        })
        .signers([fakeVestingAdmin])
        .rpc()
        .then(confirm);

      assert.fail("Expected error was not thrown");
    } catch (e) {
      assert(
        (e as AnchorError).error?.errorCode?.code === "AccountNotInitialized",
      );
    }
  });

  it("Create vesting balance", async () => {
    await stakeConnection.program.methods
      .createVestingBalance()
      .accounts({ ...accounts, vestingBalance: vestingBalance })
      .signers([whMintAuthority])
      .rpc()
      .then(confirm);
  });

  it("Create another vesting balance", async () => {
    await stakeConnection.program.methods
      .createVestingBalance()
      .accounts({
        ...accounts,
        vestingBalance: vesting2Balance,
        vesterTa: vester2Ta,
      })
      .signers([whMintAuthority])
      .rpc()
      .then(confirm);

    await stakeConnection.program.methods
      .createVestingBalance()
      .accounts({
        ...accounts,
        vestingBalance: vesting3Balance,
        vesterTa: vester3Ta,
      })
      .signers([whMintAuthority])
      .rpc()
      .then(confirm);

    await stakeConnection.program.methods
      .createVestingBalance()
      .accounts({
        ...accounts,
        vestingBalance: newVestingBalance,
        vesterTa: newVesterTa,
      })
      .signers([whMintAuthority])
      .rpc()
      .then(confirm);

    await stakeConnection.program.methods
      .createVestingBalance()
      .accounts({
        ...accounts,
<<<<<<< HEAD
        vestingBalance: newVesting2Balance,
        vesterTa: newVester2Ta,
=======
        config: config2,
        vestingBalance: vestingBalance2,
>>>>>>> e1478a5e
      })
      .signers([whMintAuthority])
      .rpc()
      .then(confirm);
  });

  it("should fail to create vest with invalid admin", async () => {
    try {
      await stakeConnection.program.methods
        .createVesting(NOW, new BN(1337e6))
        .accounts({
          ...accounts,
          vest: vestNow,
          admin: fakeVestingAdmin.publicKey,
        })
        .signers([fakeVestingAdmin])
        .rpc()
        .then(confirm);

      assert.fail("Expected error was not thrown");
    } catch (e) {
      assert((e as AnchorError).error?.errorCode?.code === "ConstraintSeeds");
    }
  });

  it("Create a matured vest", async () => {
    await stakeConnection.program.methods
      .createVesting(NOW, new BN(1237e6))
      .accounts({ ...accounts, vest: vestNow })
      .signers([whMintAuthority])
      .rpc({
        skipPreflight: true,
      })
      .then(confirm);
  });

  it("Create another matured vests", async () => {
    await stakeConnection.program.methods
      .createVesting(NOW, new BN(100e6))
      .accounts({
        ...accounts,
        config: config2,
        vestingBalance: vestingBalance2,
        vest: vestNow2,
      })
      .signers([whMintAuthority])
      .rpc({
        skipPreflight: true,
      })
      .then(confirm);

    await stakeConnection.program.methods
      .createVesting(FEW_LATER, new BN(1016e6))
      .accounts({ ...accounts, vest: vestNowForTransfer })
      .signers([whMintAuthority])
      .rpc()
      .then(confirm);

    await stakeConnection.program.methods
      .createVesting(FEW_LATER, new BN(1016e6))
      .accounts({
        ...accounts,
        vest: vest2NowForTransfer,
        vesterTa: vester2Ta,
        vestingBalance: vesting2Balance,
      })
      .signers([whMintAuthority])
      .rpc()
      .then(confirm);

    await stakeConnection.program.methods
      .createVesting(FEW_LATER, new BN(1016e6))
      .accounts({
        ...accounts,
        vest: vest3NowForTransfer,
        vesterTa: vester3Ta,
        vestingBalance: vesting3Balance,
      })
      .signers([whMintAuthority])
      .rpc()
      .then(confirm);

    await stakeConnection.program.methods
      .createVesting(FEW_LATER_3, new BN(321e6))
      .accounts({ ...accounts, vest: vestNowForTransfer3 })
      .signers([whMintAuthority])
      .rpc()
      .then(confirm);

    await stakeConnection.program.methods
      .createVesting(FEW_LATER_3, new BN(321e6))
      .accounts({
        ...accounts,
        vest: vestNowTransfered3,
        vesterTa: newVesterTa,
        vestingBalance: newVestingBalance,
      })
      .signers([whMintAuthority])
      .rpc()
      .then(confirm);

    await stakeConnection.program.methods
      .createVesting(LATER, new BN(1016e6))
      .accounts({
        ...accounts,
        vest: vestLaterForTransfer,
        vesterTa: newVesterTa,
        vestingBalance: newVestingBalance,
      })
      .signers([whMintAuthority])
      .rpc()
      .then(confirm);

    await stakeConnection.program.methods
      .createVesting(FEW_LATER_2, new BN(1337e6))
      .accounts({ ...accounts, vest: vestFewLater })
      .signers([whMintAuthority])
      .rpc()
      .then(confirm);
  });

  it("Create an unmatured vest", async () => {
    await stakeConnection.program.methods
      .createVesting(LATER, new BN(1337e6))
      .accounts({ ...accounts, vest: vestLater })
      .signers([whMintAuthority])
      .rpc({ skipPreflight: true })
      .then(confirm);
  });

  it("Create another unmatured vest", async () => {
    await stakeConnection.program.methods
      .createVesting(EVEN_LATER, new BN(1337e6))
      .accounts({
        ...accounts,
        vest: vestEvenLater,
        stakeAccountCheckpoints: null,
        stakeAccountMetadata: null,
      })
      .signers([whMintAuthority])
      .rpc({ skipPreflight: true })
      .then(confirm);
  });

  it("should fail to claim a vest before finalization", async () => {
    try {
      await stakeConnection.program.methods
        .claimVesting()
        .accounts({
          ...accounts,
          vest: vestNow,
          delegateStakeAccountCheckpoints: null,
          delegateStakeAccountMetadata: null,
          stakeAccountMetadata: null,
          globalConfig: stakeConnection.configAddress,
        })
        .signers([vester])
        .rpc()
        .then(confirm);

      assert.fail("Expected error was not thrown");
    } catch (e) {
      assert(
        (e as AnchorError).error?.errorCode?.code === "VestingUnfinalized",
      );
    }
  });

  it("Cancel a vest", async () => {
    await stakeConnection.program.methods
      .cancelVesting()
      .accounts({ ...accounts, vest: vestLater })
      .signers([whMintAuthority])
      .rpc({ skipPreflight: true })
      .then(confirm);
  });

  it("should fail to finalize vesting when vault token balance is less than vestingConfig.vested", async () => {
    const vaultTokenBalance = (
      await getAccount(stakeConnection.provider.connection, vault)
    ).amount;
    const vestingConfigVested = (
      await stakeConnection.program.account.vestingConfig.fetch(config)
    ).vested;
    assert(
      vaultTokenBalance < vestingConfigVested,
      "In this test, the vault token balance must be less than vestingConfig.vested",
    );

    try {
      await stakeConnection.program.methods
        .finalizeVestingConfig()
        .accounts({ ...accounts })
        .signers([whMintAuthority])
        .rpc()
        .then(confirm);

      assert.fail("Expected error was not thrown");
    } catch (e) {
      assert(
        (e as AnchorError).error?.errorCode?.code === "VestedBalanceMismatch",
      );
    }
  });

  it("Deposits vesting tokens", async () => {
    const tx = new Transaction();
    tx.add(
      createTransferCheckedInstruction(
        adminAta,
        whMintAccount.publicKey,
        vault,
        whMintAuthority.publicKey,
<<<<<<< HEAD
        14406e6,
=======
        1329e7,
        6,
        undefined,
        TOKEN_PROGRAM_ID,
      ),
    );
    tx.add(
      createTransferCheckedInstruction(
        adminAta,
        whMintAccount.publicKey,
        vault2,
        whMintAuthority.publicKey,
        100e6,
>>>>>>> e1478a5e
        6,
        undefined,
        TOKEN_PROGRAM_ID,
      ),
    );
    await stakeConnection.provider.sendAndConfirm(tx, [whMintAuthority]);
  });

  it("should successfully finalize vesting when vault token balance is greater than vestingConfig.vested", async () => {
    const vaultTokenBalance = (
      await getAccount(stakeConnection.provider.connection, vault)
    ).amount;
    const vestingConfigVested = (
      await stakeConnection.program.account.vestingConfig.fetch(config)
    ).vested;
    assert(
      vaultTokenBalance > vestingConfigVested,
      "In this test, the vault token balance must be greater than vestingConfig.vested",
    );

    await stakeConnection.program.methods
      .finalizeVestingConfig()
      .accounts({ ...accounts })
      .signers([whMintAuthority])
      .rpc({ skipPreflight: true })
      .then(confirm);
  });

  it("should fail to withdraw surplus tokens if the signer is not a valid admin", async () => {
    try {
      await stakeConnection.program.methods
        .withdrawSurplus()
        .accounts({
          ...accounts,
          admin: fakeVestingAdmin.publicKey,
        })
        .signers([fakeVestingAdmin])
        .rpc()
        .then(confirm);

      assert.fail("Expected error was not thrown");
    } catch (e) {
      assert((e as AnchorError).error?.errorCode?.code === "ConstraintSeeds");
    }
  });

  it("Withdraw surplus tokens", async () => {
    await stakeConnection.program.methods
      .withdrawSurplus()
      .accounts({ ...accounts })
      .signers([whMintAuthority])
      .rpc({ skipPreflight: true })
      .then(confirm);
  });

<<<<<<< HEAD
=======
  it("Finalizes the vest", async () => {
    await stakeConnection.program.methods
      .finalizeVestingConfig()
      .accounts({ ...accounts })
      .signers([whMintAuthority])
      .rpc({ skipPreflight: true })
      .then(confirm);

    await stakeConnection.program.methods
      .finalizeVestingConfig()
      .accounts({
        ...accounts,
        config: config2,
        vault: vault2,
      })
      .signers([whMintAuthority])
      .rpc({ skipPreflight: true })
      .then(confirm);
  });

>>>>>>> e1478a5e
  it("should fail to cancel a vest after finalization", async () => {
    try {
      await stakeConnection.program.methods
        .cancelVesting()
        .accounts({ ...accounts, vest: vestEvenLater })
        .signers([whMintAuthority])
        .rpc();

      assert.fail("Expected error was not thrown");
    } catch (e) {
      assert((e as AnchorError).error?.errorCode?.code === "VestingFinalized");
    }
  });

  it("should fail to create a vest after finalize", async () => {
    try {
      await stakeConnection.program.methods
        .createVesting(EVEN_LATER_AGAIN, new BN(1337e6))
        .accounts({ ...accounts, vest: vestEvenLaterAgain })
        .signers([whMintAuthority])
        .rpc()
        .then(confirm);

      assert.fail("Expected error was not thrown");
    } catch (e) {
      assert((e as AnchorError).error?.errorCode?.code === "VestingFinalized");
    }
  });

  it("should fail to claim an unmatured vest", async () => {
    try {
      await stakeConnection.program.methods
        .claimVesting()
        .accounts({
          ...accounts,
          vest: vestEvenLater,
          delegateStakeAccountCheckpoints: null,
          delegateStakeAccountMetadata: null,
          stakeAccountMetadata: null,
          globalConfig: stakeConnection.configAddress,
        })
        .signers([vester])
        .rpc()
        .then(confirm);

      assert.fail("Expected error was not thrown");
    } catch (e) {
      assert((e as AnchorError).error?.errorCode?.code === "NotFullyVested");
    }
  });

  it("should successfully delegate with vest", async () => {
    await sleep(2000);
    let stakeAccountCheckpointsAddress =
      await vesterStakeConnection.delegateWithVest(
        vesterStakeConnection.userPublicKey(),
        WHTokenBalance.fromString("0"),
        true,
        config,
      );

    let stakeAccountCheckpointsData =
      await vesterStakeConnection.program.account.checkpointData.fetch(
        stakeAccountCheckpointsAddress,
      );

    let vesterStakeMetadata: StakeAccountMetadata =
      await vesterStakeConnection.fetchStakeAccountMetadata(
        stakeAccountCheckpointsData.owner,
      );

    let vesterStakeCheckpoints: CheckpointAccount =
      await vesterStakeConnection.fetchCheckpointAccount(
        stakeAccountCheckpointsAddress,
      );

    assert.equal(
      vesterStakeMetadata.recordedVestingBalance.toString(),
      "5248000000",
    );
    assert.equal(
      vesterStakeCheckpoints.getLastCheckpoint().value.toString(),
      "5248000000",
    );
  });

  it("should successfully delegate with vest from different configs", async () => {
    await sleep(2000);
    await vesterStakeConnection.delegateWithVest(
      vesterStakeConnection.userPublicKey(),
      WHTokenBalance.fromString("0"),
      true,
      config,
    );

    await sleep(2000);
    let stakeAccountCheckpointsAddress =
      await vesterStakeConnection.delegateWithVest(
        vesterStakeConnection.userPublicKey(),
        WHTokenBalance.fromString("0"),
        true,
        config2,
      );

    let stakeAccountCheckpointsData =
      await vesterStakeConnection.program.account.checkpointData.fetch(
        stakeAccountCheckpointsAddress,
      );

    let vesterStakeMetadata: StakeAccountMetadata =
      await vesterStakeConnection.fetchStakeAccountMetadata(
        stakeAccountCheckpointsData.owner,
      );

    let vesterStakeCheckpoints: CheckpointAccount =
      await vesterStakeConnection.fetchCheckpointAccount(
        stakeAccountCheckpointsAddress,
      );

    assert.equal(
      vesterStakeMetadata.recordedVestingBalance.toString(),
      "5348000000",
    );
    assert.equal(
      vesterStakeCheckpoints.getLastCheckpoint().value.toString(),
      "5348000000",
    );
  });

  it("should fail to delegate with uninitialized vestingBalance account", async () => {
    await sleep(2000);
    await vesterStakeConnection.delegateWithVest(
      vesterStakeConnection.userPublicKey(),
      WHTokenBalance.fromString("0"),
      true,
      config,
    );

    let delegateeStakeAccountMetadataAddress =
      await stakeConnection.getStakeMetadataAddress(
        vesterStakeConnection.userPublicKey(),
      );
    let delegateeStakeAccountCheckpointsAddress =
      await stakeConnection.getStakeAccountCheckpointsAddressByMetadata(
        delegateeStakeAccountMetadataAddress,
        false,
      );

    let currentDelegateStakeAccountOwner = await stakeConnection.delegates(
      vesterStakeConnection.userPublicKey(),
    );
    let currentDelegateStakeAccountMetadataAddress =
      await stakeConnection.getStakeMetadataAddress(
        currentDelegateStakeAccountOwner,
      );

    let currentDelegateStakeAccountCheckpointsAddress =
      await stakeConnection.getStakeAccountCheckpointsAddressByMetadata(
        currentDelegateStakeAccountMetadataAddress,
        false,
      );

    let uninitializedVestingBalanceAccount = PublicKey.findProgramAddressSync(
      [
        Buffer.from("uninitialized_vesting_balance"),
        config.toBuffer(),
        stakeConnection.userPublicKey().toBuffer(),
      ],
      stakeConnection.program.programId,
    )[0];

    let delegateeStakeAccountCheckpointsData =
      await stakeConnection.program.account.checkpointData.fetch(
        delegateeStakeAccountCheckpointsAddress,
      );

    let delegateeStakeAccountOwner = delegateeStakeAccountCheckpointsData.owner;

    try {
      await stakeConnection.program.methods
        .delegate(delegateeStakeAccountOwner, currentDelegateStakeAccountOwner)
        .accounts({
          delegateeStakeAccountCheckpoints:
            delegateeStakeAccountCheckpointsAddress,
          currentDelegateStakeAccountCheckpoints:
            currentDelegateStakeAccountCheckpointsAddress,
          vestingConfig: config,
          vestingBalance: uninitializedVestingBalanceAccount,
          mint: whMintAccount.publicKey,
        })
        .rpc()
        .then(confirm);

      assert.fail("Expected error was not thrown");
    } catch (e) {
      assert(
        (e as AnchorError).error?.errorCode?.code === "AccountNotInitialized",
      );
    }
  });

  it("should fail to delegate if vesting balance PDA does not match vesting config PDA", async () => {
    await sleep(2000);
    await vesterStakeConnection.delegateWithVest(
      vesterStakeConnection.userPublicKey(),
      WHTokenBalance.fromString("0"),
      true,
      config,
    );

    let delegateeStakeAccountMetadataAddress =
      await vesterStakeConnection.getStakeMetadataAddress(
        vesterStakeConnection.userPublicKey(),
      );
    let delegateeStakeAccountCheckpointsAddress =
      await vesterStakeConnection.getStakeAccountCheckpointsAddressByMetadata(
        delegateeStakeAccountMetadataAddress,
        false,
      );

    let currentDelegateStakeAccountOwner =
      await vesterStakeConnection.delegates(
        vesterStakeConnection.userPublicKey(),
      );
    let currentDelegateStakeAccountMetadataAddress =
      await vesterStakeConnection.getStakeMetadataAddress(
        currentDelegateStakeAccountOwner,
      );

    let currentDelegateStakeAccountCheckpointsAddress =
      await vesterStakeConnection.getStakeAccountCheckpointsAddressByMetadata(
        currentDelegateStakeAccountMetadataAddress,
        false,
      );

    let vestingBalanceAccount = PublicKey.findProgramAddressSync(
      [
        Buffer.from(wasm.Constants.VESTING_BALANCE_SEED()),
        config.toBuffer(),
        vesterStakeConnection.userPublicKey().toBuffer(),
      ],
      vesterStakeConnection.program.programId,
    )[0];

    let delegateeStakeAccountCheckpointsData =
      await vesterStakeConnection.program.account.checkpointData.fetch(
        delegateeStakeAccountCheckpointsAddress,
      );

    let delegateeStakeAccountOwner = delegateeStakeAccountCheckpointsData.owner;

    const seed2 = new BN(randomBytes(8));
    const vestingConfig2 = PublicKey.findProgramAddressSync(
      [
        Buffer.from(wasm.Constants.VESTING_CONFIG_SEED()),
        whMintAuthority.publicKey.toBuffer(),
        whMintAccount.publicKey.toBuffer(),
        seed2.toBuffer("le", 8),
      ],
      vesterStakeConnection.program.programId,
    )[0];
    const vault2 = getAssociatedTokenAddressSync(
      whMintAccount.publicKey,
      vestingConfig2,
      true,
      TOKEN_PROGRAM_ID,
    );
    await vesterStakeConnection.program.methods
      .initializeVestingConfig(seed2)
      .accounts({
        ...accounts,
        config: vestingConfig2,
        vault: vault2,
      })
      .signers([whMintAuthority])
      .rpc()
      .then(confirm);
    await vesterStakeConnection.program.methods
      .finalizeVestingConfig()
      .accounts({
        ...accounts,
        config: vestingConfig2,
        vault: vault2,
      })
      .signers([whMintAuthority])
      .rpc({ skipPreflight: true })
      .then(confirm);

    try {
      await vesterStakeConnection.program.methods
        .delegate(delegateeStakeAccountOwner, currentDelegateStakeAccountOwner)
        .accounts({
          delegateeStakeAccountCheckpoints:
            delegateeStakeAccountCheckpointsAddress,
          currentDelegateStakeAccountCheckpoints:
            currentDelegateStakeAccountCheckpointsAddress,
          vestingConfig: vestingConfig2,
          vestingBalance: vestingBalanceAccount,
          mint: whMintAccount.publicKey,
        })
        .rpc()
        .then(confirm);

      assert.fail("Expected error was not thrown");
    } catch (e) {
      assert(
        (e as AnchorError).error?.errorCode?.code ===
          "InvalidVestingBalancePDA",
      );
    }
  });

  it("should fail to delegate with vestingBalance account discriminator mismatch", async () => {
    await sleep(2000);
    await vesterStakeConnection.delegateWithVest(
      vesterStakeConnection.userPublicKey(),
      WHTokenBalance.fromString("0"),
      true,
      config,
    );

    let delegateeStakeAccountMetadataAddress =
      await stakeConnection.getStakeMetadataAddress(
        vesterStakeConnection.userPublicKey(),
      );
    let delegateeStakeAccountCheckpointsAddress =
      await stakeConnection.getStakeAccountCheckpointsAddressByMetadata(
        delegateeStakeAccountMetadataAddress,
        false,
      );

    let currentDelegateStakeAccountOwner = await stakeConnection.delegates(
      vesterStakeConnection.userPublicKey(),
    );
    let currentDelegateStakeAccountMetadataAddress =
      await stakeConnection.getStakeMetadataAddress(
        currentDelegateStakeAccountOwner,
      );

    let currentDelegateStakeAccountCheckpointsAddress =
      await stakeConnection.getStakeAccountCheckpointsAddressByMetadata(
        currentDelegateStakeAccountMetadataAddress,
        false,
      );

    let delegateeStakeAccountCheckpointsData =
      await stakeConnection.program.account.checkpointData.fetch(
        delegateeStakeAccountCheckpointsAddress,
      );
    let delegateeStakeAccountOwner = delegateeStakeAccountCheckpointsData.owner;

    try {
      await stakeConnection.program.methods
        .delegate(delegateeStakeAccountOwner, currentDelegateStakeAccountOwner)
        .accounts({
          delegateeStakeAccountCheckpoints:
            delegateeStakeAccountCheckpointsAddress,
          currentDelegateStakeAccountCheckpoints:
            currentDelegateStakeAccountCheckpointsAddress,
          vestingConfig: config,
          vestingBalance: config,
          mint: whMintAccount.publicKey,
        })
        .rpc()
        .then(confirm);

      assert.fail("Expected error was not thrown");
    } catch (e) {
      assert(
        (e as AnchorError).error?.errorCode?.code ===
          "AccountDiscriminatorMismatch",
      );
    }
  });

  it("should fail to claim without stakeAccountMetadata", async () => {
    try {
      await stakeConnection.program.methods
        .claimVesting()
        .accounts({
          ...accounts,
          vest: vestNow,
          delegateStakeAccountCheckpoints: null,
          delegateStakeAccountMetadata: null,
          stakeAccountMetadata: null,
          globalConfig: stakeConnection.configAddress,
        })
        .signers([vester])
        .rpc()
        .then(confirm);

      assert.fail("Expected error was not thrown");
    } catch (e) {
      assert(
        (e as AnchorError).error?.errorCode?.code ===
          "ErrorOfStakeAccountParsing",
      );
    }
  });

  it("should fail to claim without stakeAccountCheckpoints", async () => {
    let stakeAccountMetadataAddress =
      await vesterStakeConnection.getStakeMetadataAddress(
        vesterStakeConnection.userPublicKey(),
      );
    try {
      await stakeConnection.program.methods
        .claimVesting()
        .accounts({
          ...accounts,
          vest: vestNow,
          delegateStakeAccountCheckpoints: null,
          delegateStakeAccountMetadata: stakeAccountMetadataAddress,
          stakeAccountMetadata: stakeAccountMetadataAddress,
          globalConfig: stakeConnection.configAddress,
        })
        .signers([vester])
        .rpc()
        .then(confirm);

      assert.fail("Expected error was not thrown");
    } catch (e) {
      assert(
        (e as AnchorError).error?.errorCode?.code ===
          "ErrorOfStakeAccountParsing",
      );
    }
  });

  it("should fail to claim with incorrect stakeAccountMetadata owner", async () => {
    let incorrectStakeAccountMetadataAddress =
      await vesterStakeConnection.getStakeMetadataAddress(
        stakeConnection.userPublicKey(),
      );
    let incorrectStakeAccountCheckpointsAddress =
      await stakeConnection.getStakeAccountCheckpointsAddressByMetadata(
        incorrectStakeAccountMetadataAddress,
        false,
      );
    try {
      await stakeConnection.program.methods
        .claimVesting()
        .accounts({
          ...accounts,
          vest: vestNow,
          delegateStakeAccountCheckpoints:
            incorrectStakeAccountCheckpointsAddress,
          delegateStakeAccountMetadata: incorrectStakeAccountMetadataAddress,
          stakeAccountMetadata: incorrectStakeAccountMetadataAddress,
          globalConfig: stakeConnection.configAddress,
        })
        .signers([vester])
        .rpc()
        .then(confirm);

      assert.fail("Expected error was not thrown");
    } catch (e) {
      assert(
        (e as AnchorError).error?.errorCode?.code ===
          "InvalidStakeAccountOwner",
      );
    }
  });

  it("should fail to claim with incorrect stakeAccountCheckpoints ", async () => {
    let stakeAccountMetadataAddress =
      await vesterStakeConnection.getStakeMetadataAddress(
        vesterStakeConnection.userPublicKey(),
      );

    let incorrectStakeAccountMetadataAddress =
      await stakeConnection.getStakeMetadataAddress(
        stakeConnection.userPublicKey(),
      );

    let incorrectStakeAccountCheckpointsAddress =
      await stakeConnection.getStakeAccountCheckpointsAddressByMetadata(
        incorrectStakeAccountMetadataAddress,
        false,
      );
    try {
      await stakeConnection.program.methods
        .claimVesting()
        .accounts({
          ...accounts,
          vest: vestNow,
          delegateStakeAccountCheckpoints:
            incorrectStakeAccountCheckpointsAddress,
          delegateStakeAccountMetadata: stakeAccountMetadataAddress,
          stakeAccountMetadata: stakeAccountMetadataAddress,
          globalConfig: stakeConnection.configAddress,
        })
        .signers([vester])
        .rpc()
        .then(confirm);

      assert.fail("Expected error was not thrown");
    } catch (e) {
      assert(
        (e as AnchorError).error?.errorCode?.code ===
          "InvalidStakeAccountCheckpoints",
      );
    }
  });

  it("fails to create a new checkpoints account if the existing checkpoints account is not fully loaded and is used as input", async () => {
    let stakeAccountMetadataAddress =
      await vesterStakeConnection.getStakeMetadataAddress(
        vesterStakeConnection.userPublicKey(),
      );

    let notFulledStakeAccountCheckpointsAddress =
      await vesterStakeConnection.getStakeAccountCheckpointsAddressByMetadata(
        stakeAccountMetadataAddress,
        false,
      );

    let notFulledStakeCheckpoints: CheckpointAccount =
      await vesterStakeConnection.fetchCheckpointAccount(
        notFulledStakeAccountCheckpointsAddress,
      );

    assert(
      notFulledStakeCheckpoints.getCheckpointCount() <
        TINY_CHECKPOINTS_ACCOUNT_LIMIT,
    );

    try {
      await stakeConnection.program.methods
        .createCheckpoints()
        .accounts({
          payer: accounts.vester,
          stakeAccountCheckpoints: notFulledStakeAccountCheckpointsAddress,
          stakeAccountMetadata: stakeAccountMetadataAddress,
        })
        .signers([vester])
        .rpc()
        .then(confirm);

      assert.fail("Expected error was not thrown");
    } catch (e) {
      assert(
        e.transactionMessage.includes(
          "Error processing Instruction 0: custom program error: 0x0",
        ),
      );

      const expectedLogMessage = `Allocate: account Address { address: ${notFulledStakeAccountCheckpointsAddress.toString()}, base: None } already in use`;
      assert(e.transactionLogs.find((log) => log.includes(expectedLogMessage)));
    }
  });

  it("should successfully claim staked vest", async () => {
    let stakeAccountMetadataAddress =
      await stakeConnection.getStakeMetadataAddress(
        vesterStakeConnection.userPublicKey(),
      );
    let stakeAccountMetadataData =
      await stakeConnection.fetchStakeAccountMetadata(
        vesterStakeConnection.userPublicKey(),
      );

    let delegateStakeAccountCheckpointsOwner =
      stakeAccountMetadataData.delegate;
    let delegateStakeAccountMetadataAddress =
      await vesterStakeConnection.getStakeMetadataAddress(
        delegateStakeAccountCheckpointsOwner,
      );

    let delegateStakeAccountCheckpointsAddress =
      await vesterStakeConnection.getStakeAccountCheckpointsAddressByMetadata(
        delegateStakeAccountMetadataAddress,
        false,
      );

    await sleep(2000);
    await stakeConnection.program.methods
      .claimVesting()
      .accounts({
        ...accounts,
        vest: vestNow,
        delegateStakeAccountCheckpoints: delegateStakeAccountCheckpointsAddress,
        delegateStakeAccountMetadata: stakeAccountMetadataAddress,
        stakeAccountMetadata: stakeAccountMetadataAddress,
        globalConfig: stakeConnection.configAddress,
      })
      .signers([vester])
      .rpc({ skipPreflight: true })
      .then(confirm);

    let vesterStakeMetadata: StakeAccountMetadata =
      await vesterStakeConnection.fetchStakeAccountMetadata(
        vesterStakeConnection.userPublicKey(),
      );

    let vesterStakeCheckpoints: CheckpointAccount =
      await vesterStakeConnection.fetchCheckpointAccount(
        delegateStakeAccountCheckpointsAddress,
      );

    assert.equal(
      vesterStakeMetadata.recordedVestingBalance.toString(),
      "4111000000",
    );
    assert.equal(
      vesterStakeCheckpoints.getLastCheckpoint().value.toString(),
      "4111000000",
    );
  });

  it("should fail to claim if checkpoints account is fulled", async () => {
    let stakeAccountMetadataAddress =
      await vesterStakeConnection.getStakeMetadataAddress(
        vesterStakeConnection.userPublicKey(),
      );
    let vesterStakeAccountMetadata =
      await vesterStakeConnection.fetchStakeAccountMetadata(
        vesterStakeConnection.userPublicKey(),
      );
    // there is only one checkpoint account
    assert.equal(
      vesterStakeAccountMetadata.stakeAccountCheckpointsLastIndex,
      0,
    );

    let currentStakeAccountCheckpointsAddress =
      await vesterStakeConnection.getStakeAccountCheckpointsAddressByMetadata(
        stakeAccountMetadataAddress,
        false,
      );
    let currentStakeAccountCheckpoints: CheckpointAccount =
      await vesterStakeConnection.fetchCheckpointAccount(
        currentStakeAccountCheckpointsAddress,
      );
    // current checkpoint account not fully filled out
    assert.equal(
      currentStakeAccountCheckpoints.getCheckpointCount(),
      TINY_CHECKPOINTS_ACCOUNT_LIMIT - 1,
    );

    assert.equal(
      vesterStakeAccountMetadata.recordedVestingBalance.toString(),
      "4111000000",
    );
    assert.equal(
      currentStakeAccountCheckpoints.getLastCheckpoint().value.toString(),
      "4111000000",
    );

    // filling the checkpoint account to the limit
    await sleep(2000);
    await vesterStakeConnection.delegateWithVest(
      vesterStakeConnection.userPublicKey(),
      WHTokenBalance.fromString("20"),
      true,
      config,
    );

    vesterStakeAccountMetadata =
      await vesterStakeConnection.fetchStakeAccountMetadata(
        vesterStakeConnection.userPublicKey(),
      );
    // a new checkpoint account must be created
    assert.equal(
      vesterStakeAccountMetadata.stakeAccountCheckpointsLastIndex,
      1,
    );

    currentStakeAccountCheckpointsAddress =
      await vesterStakeConnection.getStakeAccountCheckpointsAddressByMetadata(
        stakeAccountMetadataAddress,
        false,
      );
    // current checkpoint account does not exist
    assert.equal(currentStakeAccountCheckpointsAddress, undefined);

    let previousStakeAccountCheckpointsAddress =
      await vesterStakeConnection.getStakeAccountCheckpointsAddressByMetadata(
        stakeAccountMetadataAddress,
        true,
      );

    let previousVesterStakeCheckpoints: CheckpointAccount =
      await vesterStakeConnection.fetchCheckpointAccount(
        previousStakeAccountCheckpointsAddress,
      );

    // previous checkpoint account is filled
    assert.equal(
      previousVesterStakeCheckpoints.getCheckpointCount(),
      TINY_CHECKPOINTS_ACCOUNT_LIMIT,
    );

    let delegateStakeAccountCheckpointsOwner =
      vesterStakeAccountMetadata.delegate;
    let delegateStakeAccountMetadataAddress =
      await vesterStakeConnection.getStakeMetadataAddress(
        delegateStakeAccountCheckpointsOwner,
      );

    let delegateStakeAccountCheckpointsAddress =
      await vesterStakeConnection.getStakeAccountCheckpointsAddressByMetadata(
        delegateStakeAccountMetadataAddress,
        true,
      );

    assert.equal(
      vesterStakeAccountMetadata.recordedVestingBalance.toString(),
      "4111000000",
    );
    assert.equal(
      vesterStakeAccountMetadata.recordedBalance.toString(),
      "20000000",
    );
    assert.equal(
      previousVesterStakeCheckpoints.getLastCheckpoint().value.toString(),
      "4131000000",
    );

    try {
      await stakeConnection.program.methods
        .claimVesting()
        .accounts({
          ...accounts,
          vest: vestFewLater,
          delegateStakeAccountCheckpoints:
            delegateStakeAccountCheckpointsAddress,
          delegateStakeAccountMetadata: stakeAccountMetadataAddress,
          stakeAccountMetadata: stakeAccountMetadataAddress,
          globalConfig: stakeConnection.configAddress,
        })
        .signers([vester])
        .rpc()
        .then(confirm);

      assert.fail("Expected error was not thrown");
    } catch (e) {
      assert(
        (e as AnchorError).error?.errorCode?.code === "TooManyCheckpoints",
      );
    }
  });

  it("should fail to delegate if checkpoints account is fulled", async () => {
    let delegateeStakeAccountOwner = vesterStakeConnection.userPublicKey();
    let delegateeStakeAccountMetadataAddress =
      await stakeConnection.getStakeMetadataAddress(delegateeStakeAccountOwner);
    let delegateeStakeAccountCheckpointsAddress =
      await vesterStakeConnection.getStakeAccountCheckpointsAddressByMetadata(
        delegateeStakeAccountMetadataAddress,
        true,
      );

    let currentDelegate = await vesterStakeConnection.delegates(
      vesterStakeConnection.userPublicKey(),
    );
    assert.equal(
      currentDelegate.toBase58(),
      vesterStakeConnection.userPublicKey().toBase58(),
    );
    let currentDelegateStakeAccountAddress =
      await vesterStakeConnection.getStakeMetadataAddress(currentDelegate);
    let currentDelegateStakeAccountCheckpointsAddress =
      await vesterStakeConnection.getStakeAccountCheckpointsAddressByMetadata(
        currentDelegateStakeAccountAddress,
        true,
      );

    let vestingBalanceAccount = PublicKey.findProgramAddressSync(
      [
        utils.bytes.utf8.encode(wasm.Constants.VESTING_BALANCE_SEED()),
        config.toBuffer(),
        delegateeStakeAccountOwner.toBuffer(),
      ],
      vesterStakeConnection.program.programId,
    )[0];

    try {
      await stakeConnection.program.methods
        .delegate(delegateeStakeAccountOwner, currentDelegate)
        .accounts({
          payer: vesterStakeConnection.userPublicKey(),
          delegateeStakeAccountCheckpoints:
            delegateeStakeAccountCheckpointsAddress,
          currentDelegateStakeAccountCheckpoints:
            currentDelegateStakeAccountCheckpointsAddress,
          vestingConfig: config,
          vestingBalance: vestingBalanceAccount,
          mint: whMintAccount.publicKey,
        })
        .signers([vester])
        .rpc()
        .then(confirm);

      assert.fail("Expected error was not thrown");
    } catch (e) {
      assert((e as AnchorError).error?.errorCode?.code === "ConstraintSeeds");
    }
  });

  it("should fail to transfer vest to another vester if account is fulled", async () => {
    let stakeAccountMetadataAddress =
      await vesterStakeConnection.getStakeMetadataAddress(
        vesterStakeConnection.userPublicKey(),
      );
    let currentStakeAccountCheckpointsAddress =
      await vesterStakeConnection.getStakeAccountCheckpointsAddressByMetadata(
        stakeAccountMetadataAddress,
        false,
      );
    // current checkpoint account does not exist
    assert.equal(currentStakeAccountCheckpointsAddress, undefined);

    let previousStakeAccountCheckpointsAddress =
      await vesterStakeConnection.getStakeAccountCheckpointsAddressByMetadata(
        stakeAccountMetadataAddress,
        true,
      );

    let newStakeAccountMetadataAddress =
      await newVesterStakeConnection.getStakeMetadataAddress(
        newVesterStakeConnection.userPublicKey(),
      );
    let newStakeAccountCheckpointsAddress =
      await newVesterStakeConnection.getStakeAccountCheckpointsAddressByMetadata(
        newStakeAccountMetadataAddress,
        false,
      );

    let vestNowTransfered = PublicKey.findProgramAddressSync(
      [
        Buffer.from(wasm.Constants.VEST_SEED()),
        config.toBuffer(),
        newVesterTa.toBuffer(),
        FEW_LATER.toBuffer("le", 8),
      ],
      stakeConnection.program.programId,
    )[0];

    try {
      await stakeConnection.program.methods
        .transferVesting()
        .accounts({
          ...accounts,
          vest: vestNowForTransfer,
          delegateStakeAccountCheckpoints:
            previousStakeAccountCheckpointsAddress,
          delegateStakeAccountMetadata: stakeAccountMetadataAddress,
          stakeAccountMetadata: stakeAccountMetadataAddress,
          newDelegateStakeAccountCheckpoints: newStakeAccountCheckpointsAddress,
          newDelegateStakeAccountMetadata: newStakeAccountMetadataAddress,
          newStakeAccountMetadata: newStakeAccountMetadataAddress,
          newVest: vestNowTransfered,
          newVestingBalance: newVestingBalance,
          globalConfig: stakeConnection.configAddress,
        })
        .signers([vester])
        .rpc()
        .then(confirm);

      assert.fail("Expected error was not thrown");
    } catch (e) {
      assert(
        (e as AnchorError).error?.errorCode?.code === "TooManyCheckpoints",
      );
    }
  });

  it("should successfully create a new checkpoints account", async () => {
    let stakeAccountMetadataAddress =
      await vesterStakeConnection.getStakeMetadataAddress(
        vesterStakeConnection.userPublicKey(),
      );

    let currentStakeAccountCheckpointsAddress =
      await vesterStakeConnection.getStakeAccountCheckpointsAddressByMetadata(
        stakeAccountMetadataAddress,
        false,
      );

    assert.equal(currentStakeAccountCheckpointsAddress, undefined);

    let stakeAccountCheckpointsAddress =
      await vesterStakeConnection.getStakeAccountCheckpointsAddressByMetadata(
        stakeAccountMetadataAddress,
        true,
      );

    let vesterStakeCheckpoints: CheckpointAccount =
      await vesterStakeConnection.fetchCheckpointAccount(
        stakeAccountCheckpointsAddress,
      );

    assert.equal(
      vesterStakeCheckpoints.getCheckpointCount(),
      TINY_CHECKPOINTS_ACCOUNT_LIMIT,
    );

    let vesterStakeMetadata: StakeAccountMetadata =
      await vesterStakeConnection.fetchStakeAccountMetadata(
        vesterStakeConnection.userPublicKey(),
      );

    assert.equal(
      vesterStakeMetadata.recordedVestingBalance.toString(),
      "4111000000",
    );
    assert.equal(vesterStakeMetadata.recordedBalance.toString(), "20000000");
    assert.equal(
      vesterStakeCheckpoints.getLastCheckpoint().value.toString(),
      "4131000000",
    );

    await sleep(2000);
    await stakeConnection.program.methods
      .createCheckpoints()
      .accounts({
        payer: accounts.vester,
        stakeAccountCheckpoints: stakeAccountCheckpointsAddress,
        stakeAccountMetadata: stakeAccountMetadataAddress,
      })
      .signers([vester])
      .rpc({ skipPreflight: true })
      .then(confirm);

    let previousStakeAccountCheckpointsAddress =
      await vesterStakeConnection.getStakeAccountCheckpointsAddressByMetadata(
        stakeAccountMetadataAddress,
        true,
      );

    let newStakeAccountCheckpointsAddress =
      await vesterStakeConnection.getStakeAccountCheckpointsAddressByMetadata(
        stakeAccountMetadataAddress,
        false,
      );

    let previousVesterStakeCheckpoints: CheckpointAccount =
      await vesterStakeConnection.fetchCheckpointAccount(
        previousStakeAccountCheckpointsAddress,
      );

    let newVesterStakeCheckpoints: CheckpointAccount =
      await vesterStakeConnection.fetchCheckpointAccount(
        newStakeAccountCheckpointsAddress,
      );

    assert.equal(
      new PublicKey(newVesterStakeCheckpoints.checkpointData.owner).toBase58(),
      vesterStakeConnection.userPublicKey().toBase58(),
    );
    assert.equal(
      previousVesterStakeCheckpoints.getLastCheckpoint().value.toString(),
      newVesterStakeCheckpoints.getLastCheckpoint().value.toString(),
    );

    vesterStakeMetadata = await vesterStakeConnection.fetchStakeAccountMetadata(
      vesterStakeConnection.userPublicKey(),
    );

    assert.equal(
      vesterStakeMetadata.recordedVestingBalance.toString(),
      "4111000000",
    );
    assert.equal(vesterStakeMetadata.recordedBalance.toString(), "20000000");
    assert.equal(
      newVesterStakeCheckpoints.getLastCheckpoint().value.toString(),
      "4131000000",
    );
  });

  it("should successfully claim staked vest with created checkpoint account", async () => {
    let stakeAccountMetadataAddress =
      await stakeConnection.getStakeMetadataAddress(
        vesterStakeConnection.userPublicKey(),
      );
    let stakeAccountMetadataData =
      await stakeConnection.fetchStakeAccountMetadata(
        vesterStakeConnection.userPublicKey(),
      );

    let delegateStakeAccountCheckpointsOwner =
      stakeAccountMetadataData.delegate;
    let delegateStakeAccountMetadataAddress =
      await vesterStakeConnection.getStakeMetadataAddress(
        delegateStakeAccountCheckpointsOwner,
      );

    let delegateStakeAccountCheckpointsAddress =
      await vesterStakeConnection.getStakeAccountCheckpointsAddressByMetadata(
        delegateStakeAccountMetadataAddress,
        false,
      );

    await sleep(2000);
    await stakeConnection.program.methods
      .claimVesting()
      .accounts({
        ...accounts,
        vest: vestFewLater,
        delegateStakeAccountCheckpoints: delegateStakeAccountCheckpointsAddress,
        delegateStakeAccountMetadata: stakeAccountMetadataAddress,
        stakeAccountMetadata: stakeAccountMetadataAddress,
        globalConfig: stakeConnection.configAddress,
      })
      .signers([vester])
      .rpc({ skipPreflight: true })
      .then(confirm);

    let vesterStakeMetadata: StakeAccountMetadata =
      await vesterStakeConnection.fetchStakeAccountMetadata(
        vesterStakeConnection.userPublicKey(),
      );

    let vesterStakeCheckpoints: CheckpointAccount =
      await vesterStakeConnection.fetchCheckpointAccount(
        delegateStakeAccountCheckpointsAddress,
      );

    assert.equal(
      vesterStakeMetadata.recordedVestingBalance.toString(),
      "2774000000",
    );
    assert.equal(vesterStakeMetadata.recordedBalance.toString(), "20000000");
    assert.equal(
      vesterStakeCheckpoints.getLastCheckpoint().value.toString(),
      "2794000000",
    );
  });

  it("should successfully create a new checkpoints account after claim", async () => {
    let stakeAccountMetadataAddress =
      await vesterStakeConnection.getStakeMetadataAddress(
        vesterStakeConnection.userPublicKey(),
      );
    let currentStakeAccountCheckpointsAddress =
      await vesterStakeConnection.getStakeAccountCheckpointsAddressByMetadata(
        stakeAccountMetadataAddress,
        false,
      );
    let currentStakeAccountCheckpoints: CheckpointAccount =
      await vesterStakeConnection.fetchCheckpointAccount(
        currentStakeAccountCheckpointsAddress,
      );
    // current checkpoint account not fully filled out
    assert.equal(
      currentStakeAccountCheckpoints.getCheckpointCount(),
      TINY_CHECKPOINTS_ACCOUNT_LIMIT - 2,
    );

    // filling the checkpoint account to the limit
    await sleep(2000);
    await vesterStakeConnection.delegateWithVest(
      vesterStakeConnection.userPublicKey(),
      WHTokenBalance.fromString("10"),
      true,
      config,
    );
    await sleep(2000);
    await vesterStakeConnection.delegateWithVest(
      vesterStakeConnection.userPublicKey(),
      WHTokenBalance.fromString("10"),
      true,
      config,
    );

    let vesterStakeAccountMetadata =
      await vesterStakeConnection.fetchStakeAccountMetadata(
        vesterStakeConnection.userPublicKey(),
      );
    // a new checkpoint account must be created
    assert.equal(
      vesterStakeAccountMetadata.stakeAccountCheckpointsLastIndex,
      2,
    );

    currentStakeAccountCheckpointsAddress =
      await vesterStakeConnection.getStakeAccountCheckpointsAddressByMetadata(
        stakeAccountMetadataAddress,
        false,
      );
    // current checkpoint account does not exist
    assert.equal(currentStakeAccountCheckpointsAddress, undefined);

    let previousStakeAccountCheckpointsAddress =
      await vesterStakeConnection.getStakeAccountCheckpointsAddressByMetadata(
        stakeAccountMetadataAddress,
        true,
      );

    let previousVesterStakeCheckpoints: CheckpointAccount =
      await vesterStakeConnection.fetchCheckpointAccount(
        previousStakeAccountCheckpointsAddress,
      );

    // previous checkpoint account is filled
    assert.equal(
      previousVesterStakeCheckpoints.getCheckpointCount(),
      TINY_CHECKPOINTS_ACCOUNT_LIMIT,
    );

    let stakeAccountCheckpointsAddress =
      await vesterStakeConnection.getStakeAccountCheckpointsAddressByMetadata(
        stakeAccountMetadataAddress,
        true,
      );

    assert.equal(
      vesterStakeAccountMetadata.recordedVestingBalance.toString(),
      "2774000000",
    );
    assert.equal(
      vesterStakeAccountMetadata.recordedBalance.toString(),
      "40000000",
    );
    assert.equal(
      previousVesterStakeCheckpoints.getLastCheckpoint().value.toString(),
      "2814000000",
    );

    await stakeConnection.program.methods
      .createCheckpoints()
      .accounts({
        payer: accounts.vester,
        stakeAccountCheckpoints: stakeAccountCheckpointsAddress,
        stakeAccountMetadata: stakeAccountMetadataAddress,
      })
      .signers([vester])
      .rpc({ skipPreflight: true })
      .then(confirm);

    vesterStakeAccountMetadata =
      await vesterStakeConnection.fetchStakeAccountMetadata(
        vesterStakeConnection.userPublicKey(),
      );

    previousStakeAccountCheckpointsAddress =
      await vesterStakeConnection.getStakeAccountCheckpointsAddressByMetadata(
        stakeAccountMetadataAddress,
        true,
      );

    let newStakeAccountCheckpointsAddress =
      await vesterStakeConnection.getStakeAccountCheckpointsAddressByMetadata(
        stakeAccountMetadataAddress,
        false,
      );

    previousVesterStakeCheckpoints =
      await vesterStakeConnection.fetchCheckpointAccount(
        previousStakeAccountCheckpointsAddress,
      );

    let newVesterStakeCheckpoints: CheckpointAccount =
      await vesterStakeConnection.fetchCheckpointAccount(
        newStakeAccountCheckpointsAddress,
      );

    assert.equal(
      new PublicKey(newVesterStakeCheckpoints.checkpointData.owner).toBase58(),
      vesterStakeConnection.userPublicKey().toBase58(),
    );
    assert.equal(
      previousVesterStakeCheckpoints.getLastCheckpoint().value.toString(),
      newVesterStakeCheckpoints.getLastCheckpoint().value.toString(),
    );

    assert.equal(
      vesterStakeAccountMetadata.recordedVestingBalance.toString(),
      "2774000000",
    );
    assert.equal(
      vesterStakeAccountMetadata.recordedBalance.toString(),
      "40000000",
    );
    assert.equal(
      newVesterStakeCheckpoints.getLastCheckpoint().value.toString(),
      "2814000000",
    );
  });

  it("should fail to transfer with incorrect stakeAccountMetadata", async () => {
    let incorrectStakeAccountMetadataAddress =
      await stakeConnection.getStakeMetadataAddress(
        stakeConnection.userPublicKey(),
      );
    let incorrectStakeAccountCheckpointsAddress =
      await stakeConnection.getStakeAccountCheckpointsAddressByMetadata(
        incorrectStakeAccountMetadataAddress,
        false,
      );

    let newStakeAccountMetadataAddress =
      await newVesterStakeConnection.getStakeMetadataAddress(
        newVesterStakeConnection.userPublicKey(),
      );
    let newStakeAccountCheckpointsAddress =
      await newVesterStakeConnection.getStakeAccountCheckpointsAddressByMetadata(
        newStakeAccountMetadataAddress,
        false,
      );
    try {
      await stakeConnection.program.methods
        .transferVesting()
        .accounts({
          ...accounts,
          vest: vestNowForTransfer,
          delegateStakeAccountMetadata: incorrectStakeAccountMetadataAddress,
          stakeAccountMetadata: incorrectStakeAccountMetadataAddress,
          delegateStakeAccountCheckpoints:
            incorrectStakeAccountCheckpointsAddress,
          newDelegateStakeAccountCheckpoints: newStakeAccountCheckpointsAddress,
          newDelegateStakeAccountMetadata: newStakeAccountMetadataAddress,
          newStakeAccountMetadata: newStakeAccountMetadataAddress,
          newVestingBalance: newVestingBalance,
          globalConfig: stakeConnection.configAddress,
        })
        .signers([vester])
        .rpc()
        .then(confirm);

      assert.fail("Expected error was not thrown");
    } catch (e) {
      assert(
        (e as AnchorError).error?.errorCode?.code ===
          "InvalidStakeAccountOwner",
      );
    }
  });

  it("should fail to transfer with incorrect stakeAccountCheckpoints", async () => {
    let incorrectStakeAccountMetadataAddress =
      await stakeConnection.getStakeMetadataAddress(
        stakeConnection.userPublicKey(),
      );
    let incorrectStakeAccountCheckpointsAddress =
      await stakeConnection.getStakeAccountCheckpointsAddressByMetadata(
        incorrectStakeAccountMetadataAddress,
        false,
      );

    let stakeAccountMetadataAddress =
      await stakeConnection.getStakeMetadataAddress(
        vesterStakeConnection.userPublicKey(),
      );

    let newStakeAccountMetadataAddress =
      await newVesterStakeConnection.getStakeMetadataAddress(
        newVesterStakeConnection.userPublicKey(),
      );
    let newStakeAccountCheckpointsAddress =
      await newVesterStakeConnection.getStakeAccountCheckpointsAddressByMetadata(
        newStakeAccountMetadataAddress,
        false,
      );
    try {
      await stakeConnection.program.methods
        .transferVesting()
        .accounts({
          ...accounts,
          vest: vestNowForTransfer,
          delegateStakeAccountCheckpoints:
            incorrectStakeAccountCheckpointsAddress,
          delegateStakeAccountMetadata: stakeAccountMetadataAddress,
          stakeAccountMetadata: stakeAccountMetadataAddress,
          newDelegateStakeAccountCheckpoints: newStakeAccountCheckpointsAddress,
          newDelegateStakeAccountMetadata: newStakeAccountMetadataAddress,
          newStakeAccountMetadata: newStakeAccountMetadataAddress,
          newVestingBalance: newVestingBalance,
          globalConfig: stakeConnection.configAddress,
        })
        .signers([vester])
        .rpc()
        .then(confirm);

      assert.fail("Expected error was not thrown");
    } catch (e) {
      assert(
        (e as AnchorError).error?.errorCode?.code ===
          "InvalidStakeAccountCheckpoints",
      );
    }
  });

  it("should fail to transfer without stakeAccountMetadata", async () => {
    let stakeAccountMetadataAddress =
      await vesterStakeConnection.getStakeMetadataAddress(
        vesterStakeConnection.userPublicKey(),
      );
    let stakeAccountCheckpointsAddress =
      await vesterStakeConnection.getStakeAccountCheckpointsAddressByMetadata(
        stakeAccountMetadataAddress,
        false,
      );

    let newStakeAccountMetadataAddress =
      await newVesterStakeConnection.getStakeMetadataAddress(
        newVesterStakeConnection.userPublicKey(),
      );
    let newStakeAccountCheckpointsAddress =
      await newVesterStakeConnection.getStakeAccountCheckpointsAddressByMetadata(
        newStakeAccountMetadataAddress,
        false,
      );
    try {
      await stakeConnection.program.methods
        .transferVesting()
        .accounts({
          ...accounts,
          vest: vestNowForTransfer,
          delegateStakeAccountCheckpoints: stakeAccountCheckpointsAddress,
          delegateStakeAccountMetadata: null,
          stakeAccountMetadata: null,
          newDelegateStakeAccountCheckpoints: newStakeAccountCheckpointsAddress,
          newDelegateStakeAccountMetadata: newStakeAccountMetadataAddress,
          newStakeAccountMetadata: newStakeAccountMetadataAddress,
          newVestingBalance: newVestingBalance,
          globalConfig: stakeConnection.configAddress,
        })
        .signers([vester])
        .rpc()
        .then(confirm);

      assert.fail("Expected error was not thrown");
    } catch (e) {
      assert(
        (e as AnchorError).error?.errorCode?.code ===
          "ErrorOfStakeAccountParsing",
      );
    }
  });

  it("should fail to transfer without stakeAccountCheckpoints", async () => {
    let stakeAccountMetadataAddress =
      await vesterStakeConnection.getStakeMetadataAddress(
        vesterStakeConnection.userPublicKey(),
      );

    let newStakeAccountMetadataAddress =
      await newVesterStakeConnection.getStakeMetadataAddress(
        newVesterStakeConnection.userPublicKey(),
      );
    let newStakeAccountCheckpointsAddress =
      await newVesterStakeConnection.getStakeAccountCheckpointsAddressByMetadata(
        newStakeAccountMetadataAddress,
        false,
      );
    try {
      await stakeConnection.program.methods
        .transferVesting()
        .accounts({
          ...accounts,
          vest: vestNowForTransfer,
          delegateStakeAccountCheckpoints: null,
          delegateStakeAccountMetadata: stakeAccountMetadataAddress,
          stakeAccountMetadata: stakeAccountMetadataAddress,
          newDelegateStakeAccountCheckpoints: newStakeAccountCheckpointsAddress,
          newDelegateStakeAccountMetadata: newStakeAccountMetadataAddress,
          newStakeAccountMetadata: newStakeAccountMetadataAddress,
          newVestingBalance: newVestingBalance,
          globalConfig: stakeConnection.configAddress,
        })
        .signers([vester])
        .rpc()
        .then(confirm);

      assert.fail("Expected error was not thrown");
    } catch (e) {
      assert(
        (e as AnchorError).error?.errorCode?.code ===
          "ErrorOfStakeAccountParsing",
      );
    }
  });

  it("should fail to transfer vest to myself", async () => {
    let stakeAccountMetadataAddress =
      await vesterStakeConnection.getStakeMetadataAddress(
        vesterStakeConnection.userPublicKey(),
      );
    let stakeAccountCheckpointsAddress =
      await vesterStakeConnection.getStakeAccountCheckpointsAddressByMetadata(
        stakeAccountMetadataAddress,
        false,
      );

    try {
      await stakeConnection.program.methods
        .transferVesting()
        .accounts({
          ...accounts,
          vest: vestNowForTransfer,
          delegateStakeAccountCheckpoints: stakeAccountCheckpointsAddress,
          delegateStakeAccountMetadata: stakeAccountMetadataAddress,
          stakeAccountMetadata: stakeAccountMetadataAddress,
          newDelegateStakeAccountCheckpoints: stakeAccountCheckpointsAddress,
          newDelegateStakeAccountMetadata: stakeAccountMetadataAddress,
          newStakeAccountMetadata: stakeAccountMetadataAddress,
          vesterTa: vesterTa,
          newVesterTa: vesterTa,
          newVest: vestNowForTransfer,
          newVestingBalance: vestingBalance,
          globalConfig: stakeConnection.configAddress,
        })
        .signers([vester])
        .rpc()
        .then(confirm);

      assert.fail("Expected error was not thrown");
    } catch (e) {
      assert(
        (e as AnchorError).error?.errorCode?.code === "TransferVestToMyself",
      );
    }
  });

  it("should successfully transfer vest to another vester", async () => {
    let stakeAccountMetadataAddress =
      await vesterStakeConnection.getStakeMetadataAddress(
        vesterStakeConnection.userPublicKey(),
      );
    let stakeAccountCheckpointsAddress =
      await vesterStakeConnection.getStakeAccountCheckpointsAddressByMetadata(
        stakeAccountMetadataAddress,
        false,
      );

    let newStakeAccountMetadataAddress =
      await newVesterStakeConnection.getStakeMetadataAddress(
        newVesterStakeConnection.userPublicKey(),
      );
    let newStakeAccountCheckpointsAddress =
      await newVesterStakeConnection.getStakeAccountCheckpointsAddressByMetadata(
        newStakeAccountMetadataAddress,
        false,
      );

    let vestNowTransfered = PublicKey.findProgramAddressSync(
      [
        Buffer.from(wasm.Constants.VEST_SEED()),
        config.toBuffer(),
        newVesterTa.toBuffer(),
        FEW_LATER.toBuffer("le", 8),
      ],
      stakeConnection.program.programId,
    )[0];

    await sleep(2000);
    await newVesterStakeConnection.delegateWithVest(
      newVesterStakeConnection.userPublicKey(),
      WHTokenBalance.fromString("10"),
      true,
      config,
    );

    let updatedVestingBalance =
      await stakeConnection.program.account.vestingBalance.fetch(
        vestingBalance,
      );

    let updatedNewVestingBalance =
      await stakeConnection.program.account.vestingBalance.fetch(
        newVestingBalance,
      );

    assert.equal(
      updatedVestingBalance.totalVestingBalance.toString(),
      "2674000000",
    );
    assert.equal(
      updatedNewVestingBalance.totalVestingBalance.toString(),
      "1337000000",
    );

    await stakeConnection.program.methods
      .transferVesting()
      .accounts({
        ...accounts,
        vest: vestNowForTransfer,
        delegateStakeAccountCheckpoints: stakeAccountCheckpointsAddress,
        delegateStakeAccountMetadata: stakeAccountMetadataAddress,
        stakeAccountMetadata: stakeAccountMetadataAddress,
        newDelegateStakeAccountCheckpoints: newStakeAccountCheckpointsAddress,
        newDelegateStakeAccountMetadata: newStakeAccountMetadataAddress,
        newStakeAccountMetadata: newStakeAccountMetadataAddress,
        newVest: vestNowTransfered,
        newVestingBalance: newVestingBalance,
        globalConfig: stakeConnection.configAddress,
      })
      .signers([vester])
      .rpc({ skipPreflight: true })
      .then(confirm);

    updatedVestingBalance =
      await stakeConnection.program.account.vestingBalance.fetch(
        vestingBalance,
      );

    updatedNewVestingBalance =
      await stakeConnection.program.account.vestingBalance.fetch(
        newVestingBalance,
      );

    assert.equal(
      updatedVestingBalance.totalVestingBalance.toString(),
      "1658000000",
    );
    assert.equal(
      updatedNewVestingBalance.totalVestingBalance.toString(),
      "2353000000",
    );

    let vesterStakeMetadata: StakeAccountMetadata =
      await vesterStakeConnection.fetchStakeAccountMetadata(
        vesterStakeConnection.userPublicKey(),
      );

    let vesterStakeCheckpoints: CheckpointAccount =
      await vesterStakeConnection.fetchCheckpointAccount(
        stakeAccountCheckpointsAddress,
      );

    assert.equal(
      vesterStakeMetadata.recordedVestingBalance.toString(),
      "1758000000",
    );
    assert.equal(vesterStakeMetadata.recordedBalance.toString(), "40000000");
    assert.equal(
      vesterStakeCheckpoints.getLastCheckpoint().value.toString(),
      "1798000000",
    );
  });

  it("should fail to transfer vest to another vester with votes delegated to another user with incorrect accounts", async () => {
    let newVester3StakeAccountMetadataAddress =
      await newVester3StakeConnection.getStakeMetadataAddress(
        newVester3StakeConnection.userPublicKey(),
      );
    let newVester3StakeAccountCheckpointsAddress =
      await newVester3StakeConnection.getStakeAccountCheckpointsAddressByMetadata(
        newVester3StakeAccountMetadataAddress,
        false,
      );

    let vester2StakeAccountMetadataAddress =
      await vester2StakeConnection.getStakeMetadataAddress(
        vester2StakeConnection.userPublicKey(),
      );
    let vester2StakeAccountCheckpointsAddress =
      await vester2StakeConnection.getStakeAccountCheckpointsAddressByMetadata(
        vester2StakeAccountMetadataAddress,
        false,
      );

    await sleep(2000);
    await vester2StakeConnection.delegateWithVest(
      newVester3StakeConnection.userPublicKey(),
      WHTokenBalance.fromString("10"),
      true,
      config,
    );

    let newVester2StakeAccountMetadataAddress =
      await newVester2StakeConnection.getStakeMetadataAddress(
        newVester2StakeConnection.userPublicKey(),
      );
    let newVester2StakeAccountCheckpointsAddress =
      await newVester2StakeConnection.getStakeAccountCheckpointsAddressByMetadata(
        newVester2StakeAccountMetadataAddress,
        false,
      );

    let vestNowTransfered = PublicKey.findProgramAddressSync(
      [
        Buffer.from(wasm.Constants.VEST_SEED()),
        config.toBuffer(),
        newVester2Ta.toBuffer(),
        FEW_LATER.toBuffer("le", 8),
      ],
      stakeConnection.program.programId,
    )[0];

    await sleep(2000);
    await newVester2StakeConnection.delegateWithVest(
      newVester2StakeConnection.userPublicKey(),
      WHTokenBalance.fromString("10"),
      true,
      config,
    );

    try {
      await vester2StakeConnection.program.methods
        .transferVesting()
        .accounts({
          ...accounts,
          vester: vester2.publicKey,
          vesterTa: vester2Ta,
          newVesterTa: newVester2Ta,
          vest: vest2NowForTransfer,
          vestingBalance: vesting2Balance,
          delegateStakeAccountCheckpoints:
            vester2StakeAccountCheckpointsAddress, // invalid delegateStakeAccountCheckpoints
          delegateStakeAccountMetadata: newVester3StakeAccountMetadataAddress,
          stakeAccountMetadata: vester2StakeAccountMetadataAddress,
          newDelegateStakeAccountCheckpoints:
            newVester2StakeAccountCheckpointsAddress,
          newDelegateStakeAccountMetadata:
            newVester2StakeAccountMetadataAddress,
          newStakeAccountMetadata: newVester2StakeAccountMetadataAddress,
          newVest: vestNowTransfered,
          newVestingBalance: newVesting2Balance,
          globalConfig: vester2StakeConnection.configAddress,
        })
        .signers([vester2])
        .rpc()
        .then(confirm);

      assert.fail("Expected error was not thrown");
    } catch (e) {
      assert(
        (e as AnchorError).error?.errorCode?.code ===
          "InvalidStakeAccountCheckpoints",
      );
    }

    try {
      await vester2StakeConnection.program.methods
        .transferVesting()
        .accounts({
          ...accounts,
          vester: vester2.publicKey,
          vesterTa: vester2Ta,
          newVesterTa: newVester2Ta,
          vest: vest2NowForTransfer,
          vestingBalance: vesting2Balance,
          delegateStakeAccountCheckpoints:
            newVester3StakeAccountCheckpointsAddress,
          delegateStakeAccountMetadata: vester2StakeAccountMetadataAddress, // invalid delegateStakeAccountMetadata
          stakeAccountMetadata: vester2StakeAccountMetadataAddress,
          newDelegateStakeAccountCheckpoints:
            newVester2StakeAccountCheckpointsAddress,
          newDelegateStakeAccountMetadata:
            newVester2StakeAccountMetadataAddress,
          newStakeAccountMetadata: newVester2StakeAccountMetadataAddress,
          newVest: vestNowTransfered,
          newVestingBalance: newVesting2Balance,
          globalConfig: vester2StakeConnection.configAddress,
        })
        .signers([vester2])
        .rpc()
        .then(confirm);

      assert.fail("Expected error was not thrown");
    } catch (e) {
      assert(
        (e as AnchorError).error?.errorCode?.code ===
          "InvalidStakeAccountOwner",
      );
    }

    try {
      await vester2StakeConnection.program.methods
        .transferVesting()
        .accounts({
          ...accounts,
          vester: vester2.publicKey,
          vesterTa: vester2Ta,
          newVesterTa: newVester2Ta,
          vest: vest2NowForTransfer,
          vestingBalance: vesting2Balance,
          delegateStakeAccountCheckpoints:
            newVester3StakeAccountCheckpointsAddress,
          delegateStakeAccountMetadata: newVester3StakeAccountMetadataAddress,
          stakeAccountMetadata: vester2StakeAccountMetadataAddress,
          newDelegateStakeAccountCheckpoints:
            newVester3StakeAccountCheckpointsAddress, // invalid newDelegateStakeAccountCheckpoints
          newDelegateStakeAccountMetadata:
            newVester2StakeAccountMetadataAddress,
          newStakeAccountMetadata: newVester2StakeAccountMetadataAddress,
          newVest: vestNowTransfered,
          newVestingBalance: newVesting2Balance,
          globalConfig: vester2StakeConnection.configAddress,
        })
        .signers([vester2])
        .rpc()
        .then(confirm);

      assert.fail("Expected error was not thrown");
    } catch (e) {
      assert(
        (e as AnchorError).error?.errorCode?.code ===
          "InvalidStakeAccountCheckpoints",
      );
    }

    try {
      await vester2StakeConnection.program.methods
        .transferVesting()
        .accounts({
          ...accounts,
          vester: vester2.publicKey,
          vesterTa: vester2Ta,
          newVesterTa: newVester2Ta,
          vest: vest2NowForTransfer,
          vestingBalance: vesting2Balance,
          delegateStakeAccountCheckpoints:
            newVester3StakeAccountCheckpointsAddress,
          delegateStakeAccountMetadata: newVester3StakeAccountMetadataAddress,
          stakeAccountMetadata: vester2StakeAccountMetadataAddress,
          newDelegateStakeAccountCheckpoints:
            newVester2StakeAccountCheckpointsAddress,
          newDelegateStakeAccountMetadata:
            newVester3StakeAccountMetadataAddress, // invalid newDelegateStakeAccountMetadata
          newStakeAccountMetadata: newVester2StakeAccountMetadataAddress,
          newVest: vestNowTransfered,
          newVestingBalance: newVesting2Balance,
          globalConfig: vester2StakeConnection.configAddress,
        })
        .signers([vester2])
        .rpc()
        .then(confirm);

      assert.fail("Expected error was not thrown");
    } catch (e) {
      assert(
        (e as AnchorError).error?.errorCode?.code ===
          "InvalidStakeAccountOwner",
      );
    }
  });

  it("should successfully transfer vest to another vester with votes delegated to another user", async () => {
    let newVester3StakeAccountMetadataAddress =
      await newVester3StakeConnection.getStakeMetadataAddress(
        newVester3StakeConnection.userPublicKey(),
      );
    let newVester3StakeAccountCheckpointsAddress =
      await newVester3StakeConnection.getStakeAccountCheckpointsAddressByMetadata(
        newVester3StakeAccountMetadataAddress,
        false,
      );

    let vester2StakeAccountMetadataAddress =
      await vester2StakeConnection.getStakeMetadataAddress(
        vester2StakeConnection.userPublicKey(),
      );
    let vester2StakeAccountCheckpointsAddress =
      await vester2StakeConnection.getStakeAccountCheckpointsAddressByMetadata(
        vester2StakeAccountMetadataAddress,
        false,
      );

    await sleep(2000);
    await vester2StakeConnection.delegateWithVest(
      vester2StakeConnection.userPublicKey(),
      WHTokenBalance.fromString("10"),
      true,
      config,
    );

    await sleep(2000);
    await vester2StakeConnection.delegateWithVest(
      newVester3StakeConnection.userPublicKey(),
      WHTokenBalance.fromString("10"),
      true,
      config,
    );

    let newVester2StakeAccountMetadataAddress =
      await newVester2StakeConnection.getStakeMetadataAddress(
        newVester2StakeConnection.userPublicKey(),
      );
    let newVester2StakeAccountCheckpointsAddress =
      await newVester2StakeConnection.getStakeAccountCheckpointsAddressByMetadata(
        newVester2StakeAccountMetadataAddress,
        false,
      );

    let vestNowTransfered = PublicKey.findProgramAddressSync(
      [
        Buffer.from(wasm.Constants.VEST_SEED()),
        config.toBuffer(),
        newVester2Ta.toBuffer(),
        FEW_LATER.toBuffer("le", 8),
      ],
      stakeConnection.program.programId,
    )[0];

    await sleep(2000);
    await newVester2StakeConnection.delegateWithVest(
      newVester2StakeConnection.userPublicKey(),
      WHTokenBalance.fromString("10"),
      true,
      config,
    );

    let updatedVesting2Balance =
      await vester2StakeConnection.program.account.vestingBalance.fetch(
        vesting2Balance,
      );

    let updatedNewVestingBalance =
      await newVester3StakeConnection.program.account.vestingBalance.fetch(
        newVestingBalance,
      );

    let updatedNewVesting2Balance =
      await newVester2StakeConnection.program.account.vestingBalance.fetch(
        newVesting2Balance,
      );

    assert.equal(
      updatedVesting2Balance.totalVestingBalance.toString(),
      "1016000000",
    );
    assert.equal(
      updatedNewVestingBalance.totalVestingBalance.toString(),
      "2353000000",
    );
    assert.equal(updatedNewVesting2Balance.totalVestingBalance.toString(), "0");

    await sleep(2000);
    await vester2StakeConnection.program.methods
      .transferVesting()
      .accounts({
        ...accounts,
        vester: vester2.publicKey,
        vesterTa: vester2Ta,
        newVesterTa: newVester2Ta,
        vest: vest2NowForTransfer,
        vestingBalance: vesting2Balance,
        delegateStakeAccountCheckpoints:
          newVester3StakeAccountCheckpointsAddress,
        delegateStakeAccountMetadata: newVester3StakeAccountMetadataAddress,
        stakeAccountMetadata: vester2StakeAccountMetadataAddress,
        newDelegateStakeAccountCheckpoints:
          newVester2StakeAccountCheckpointsAddress,
        newDelegateStakeAccountMetadata: newVester2StakeAccountMetadataAddress,
        newStakeAccountMetadata: newVester2StakeAccountMetadataAddress,
        newVest: vestNowTransfered,
        newVestingBalance: newVesting2Balance,
        globalConfig: vester2StakeConnection.configAddress,
      })
      .signers([vester2])
      .rpc({ skipPreflight: true })
      .then(confirm);

    updatedVesting2Balance =
      await vester2StakeConnection.program.account.vestingBalance.fetch(
        vesting2Balance,
      );
    updatedNewVestingBalance =
      await newVester3StakeConnection.program.account.vestingBalance.fetch(
        newVestingBalance,
      );
    updatedNewVesting2Balance =
      await newVester2StakeConnection.program.account.vestingBalance.fetch(
        newVesting2Balance,
      );

    assert.equal(updatedVesting2Balance.totalVestingBalance.toString(), "0");
    assert.equal(
      updatedNewVestingBalance.totalVestingBalance.toString(),
      "2353000000",
    );
    assert.equal(
      updatedNewVesting2Balance.totalVestingBalance.toString(),
      "1016000000",
    );

    let vester2StakeMetadata: StakeAccountMetadata =
      await vester2StakeConnection.fetchStakeAccountMetadata(
        vester2StakeConnection.userPublicKey(),
      );
    let vester2StakeCheckpoints: CheckpointAccount =
      await vester2StakeConnection.fetchCheckpointAccount(
        vester2StakeAccountCheckpointsAddress,
      );
    let newVester3StakeCheckpoints: CheckpointAccount =
      await newVester3StakeConnection.fetchCheckpointAccount(
        newVester3StakeAccountCheckpointsAddress,
      );
    let newVester2StakeCheckpoints: CheckpointAccount =
      await newVester2StakeConnection.fetchCheckpointAccount(
        newVester2StakeAccountCheckpointsAddress,
      );

    assert.equal(vester2StakeMetadata.recordedVestingBalance.toString(), "0");
    assert.equal(vester2StakeMetadata.recordedBalance.toString(), "30000000");
    assert.equal(
      vester2StakeCheckpoints.getLastCheckpoint().value.toString(),
      "0",
    );
    assert.equal(
      newVester3StakeCheckpoints.getLastCheckpoint().value.toString(),
      "30000000",
    );
    assert.equal(
      newVester2StakeCheckpoints.getLastCheckpoint().value.toString(),
      "1036000000",
    );
  });

  it("should fail to claim staked vest with votes delegated to another user with incorrect accounts", async () => {
    let stakeAccountMetadataAddress =
      await newVester2StakeConnection.getStakeMetadataAddress(
        newVester2StakeConnection.userPublicKey(),
      );

    await sleep(2000);
    await newVester2StakeConnection.delegateWithVest(
      vester2StakeConnection.userPublicKey(),
      WHTokenBalance.fromString("10"),
      true,
      config,
    );

    let stakeAccountMetadataData =
      await newVester2StakeConnection.fetchStakeAccountMetadata(
        newVester2StakeConnection.userPublicKey(),
      );
    let delegateStakeAccountCheckpointsOwner =
      stakeAccountMetadataData.delegate;
    let delegateStakeAccountMetadataAddress =
      await newVester2StakeConnection.getStakeMetadataAddress(
        delegateStakeAccountCheckpointsOwner,
      );

    let delegateStakeAccountCheckpointsAddress =
      await newVester2StakeConnection.getStakeAccountCheckpointsAddressByMetadata(
        delegateStakeAccountMetadataAddress,
        false,
      );

    let newVest2 = PublicKey.findProgramAddressSync(
      [
        Buffer.from(wasm.Constants.VEST_SEED()),
        config.toBuffer(),
        newVester2Ta.toBuffer(),
        FEW_LATER.toBuffer("le", 8),
      ],
      stakeConnection.program.programId,
    )[0];

    try {
      await newVester2StakeConnection.program.methods
        .claimVesting()
        .accounts({
          ...accounts,
          vester: newVester2.publicKey,
          vesterTa: newVester2Ta,
          vest: newVest2,
          vestingBalance: newVesting2Balance,
          delegateStakeAccountCheckpoints:
            delegateStakeAccountCheckpointsAddress,
          delegateStakeAccountMetadata: stakeAccountMetadataAddress, // invalid delegateStakeAccountMetadata
          stakeAccountMetadata: stakeAccountMetadataAddress,
          globalConfig: stakeConnection.configAddress,
        })
        .signers([newVester2])
        .rpc()
        .then(confirm);

      assert.fail("Expected error was not thrown");
    } catch (e) {
      assert(
        (e as AnchorError).error?.errorCode?.code ===
          "InvalidStakeAccountOwner",
      );
    }

    let newVesterStakeAccountMetadataAddress =
      await newVesterStakeConnection.getStakeMetadataAddress(
        newVesterStakeConnection.userPublicKey(),
      );
    let newVesterStakeAccountCheckpointsAddress =
      await newVesterStakeConnection.getStakeAccountCheckpointsAddressByMetadata(
        newVesterStakeAccountMetadataAddress,
        false,
      );

    try {
      await newVester2StakeConnection.program.methods
        .claimVesting()
        .accounts({
          ...accounts,
          vester: newVester2.publicKey,
          vesterTa: newVester2Ta,
          vest: newVest2,
          vestingBalance: newVesting2Balance,
          delegateStakeAccountCheckpoints:
            newVesterStakeAccountCheckpointsAddress, // invalid delegateStakeAccountCheckpoints
          delegateStakeAccountMetadata: delegateStakeAccountMetadataAddress,
          stakeAccountMetadata: stakeAccountMetadataAddress,
          globalConfig: stakeConnection.configAddress,
        })
        .signers([newVester2])
        .rpc()
        .then(confirm);

      assert.fail("Expected error was not thrown");
    } catch (e) {
      assert(
        (e as AnchorError).error?.errorCode?.code ===
          "InvalidStakeAccountCheckpoints",
      );
    }
  });

  it("should successfully claim staked vest with votes delegated to another user", async () => {
    let stakeAccountMetadataAddress =
      await newVester2StakeConnection.getStakeMetadataAddress(
        newVester2StakeConnection.userPublicKey(),
      );

    let stakeAccountMetadataData =
      await newVester2StakeConnection.fetchStakeAccountMetadata(
        newVester2StakeConnection.userPublicKey(),
      );
    let delegateStakeAccountCheckpointsOwner =
      stakeAccountMetadataData.delegate;
    let delegateStakeAccountMetadataAddress =
      await newVester2StakeConnection.getStakeMetadataAddress(
        delegateStakeAccountCheckpointsOwner,
      );

    let delegateStakeAccountCheckpointsAddress =
      await newVester2StakeConnection.getStakeAccountCheckpointsAddressByMetadata(
        delegateStakeAccountMetadataAddress,
        false,
      );

    let newVest2 = PublicKey.findProgramAddressSync(
      [
        Buffer.from(wasm.Constants.VEST_SEED()),
        config.toBuffer(),
        newVester2Ta.toBuffer(),
        FEW_LATER.toBuffer("le", 8),
      ],
      stakeConnection.program.programId,
    )[0];

    await sleep(2000);
    await newVester2StakeConnection.program.methods
      .claimVesting()
      .accounts({
        ...accounts,
        vester: newVester2.publicKey,
        vesterTa: newVester2Ta,
        vest: newVest2,
        vestingBalance: newVesting2Balance,
        delegateStakeAccountCheckpoints: delegateStakeAccountCheckpointsAddress,
        delegateStakeAccountMetadata: delegateStakeAccountMetadataAddress,
        stakeAccountMetadata: stakeAccountMetadataAddress,
        globalConfig: stakeConnection.configAddress,
      })
      .signers([newVester2])
      .rpc()
      .then(confirm);

    let vesterStakeMetadata: StakeAccountMetadata =
      await newVester2StakeConnection.fetchStakeAccountMetadata(
        newVester2StakeConnection.userPublicKey(),
      );

    let vesterStakeCheckpoints: CheckpointAccount =
      await newVester2StakeConnection.fetchCheckpointAccount(
        delegateStakeAccountCheckpointsAddress,
      );

    assert.equal(vesterStakeMetadata.recordedVestingBalance.toString(), "0");
    assert.equal(
      vesterStakeCheckpoints.getLastCheckpoint().value.toString(),
      "30000000",
    );
  });

  it("should successfully transfer vest to another vester with an existing vest of the same kind", async () => {
    let stakeAccountMetadataAddress =
      await vesterStakeConnection.getStakeMetadataAddress(
        vesterStakeConnection.userPublicKey(),
      );
    let stakeAccountCheckpointsAddress =
      await vesterStakeConnection.getStakeAccountCheckpointsAddressByMetadata(
        stakeAccountMetadataAddress,
        false,
      );

    let newStakeAccountMetadataAddress =
      await newVesterStakeConnection.getStakeMetadataAddress(
        newVesterStakeConnection.userPublicKey(),
      );
    let newStakeAccountCheckpointsAddress =
      await newVesterStakeConnection.getStakeAccountCheckpointsAddressByMetadata(
        newStakeAccountMetadataAddress,
        false,
      );

    let updatedVestingBalance =
      await stakeConnection.program.account.vestingBalance.fetch(
        vestingBalance,
      );

    let updatedNewVestingBalance =
      await stakeConnection.program.account.vestingBalance.fetch(
        newVestingBalance,
      );

    assert.equal(
      updatedVestingBalance.totalVestingBalance.toString(),
      "1658000000",
    );
    assert.equal(
      updatedNewVestingBalance.totalVestingBalance.toString(),
      "2353000000",
    );

    await sleep(2000);
    await stakeConnection.program.methods
      .transferVesting()
      .accounts({
        ...accounts,
        vest: vestNowForTransfer3,
        delegateStakeAccountCheckpoints: stakeAccountCheckpointsAddress,
        delegateStakeAccountMetadata: stakeAccountMetadataAddress,
        stakeAccountMetadata: stakeAccountMetadataAddress,
        newDelegateStakeAccountCheckpoints: newStakeAccountCheckpointsAddress,
        newDelegateStakeAccountMetadata: newStakeAccountMetadataAddress,
        newStakeAccountMetadata: newStakeAccountMetadataAddress,
        newVest: vestNowTransfered3,
        newVestingBalance: newVestingBalance,
        globalConfig: stakeConnection.configAddress,
      })
      .signers([vester])
      .rpc({ skipPreflight: true })
      .then(confirm);

    updatedVestingBalance =
      await stakeConnection.program.account.vestingBalance.fetch(
        vestingBalance,
      );

    updatedNewVestingBalance =
      await stakeConnection.program.account.vestingBalance.fetch(
        newVestingBalance,
      );

    assert.equal(
      updatedVestingBalance.totalVestingBalance.toString(),
      "1337000000",
    );
    assert.equal(
      updatedNewVestingBalance.totalVestingBalance.toString(),
      "2674000000",
    );

    let vesterStakeMetadata: StakeAccountMetadata =
      await vesterStakeConnection.fetchStakeAccountMetadata(
        vesterStakeConnection.userPublicKey(),
      );

    let vesterStakeCheckpoints: CheckpointAccount =
      await vesterStakeConnection.fetchCheckpointAccount(
        stakeAccountCheckpointsAddress,
      );

    assert.equal(
      vesterStakeMetadata.recordedVestingBalance.toString(),
      "1437000000",
    );
    assert.equal(vesterStakeMetadata.recordedBalance.toString(), "40000000");
    assert.equal(
      vesterStakeCheckpoints.getLastCheckpoint().value.toString(),
      "1477000000",
    );
  });

  it("should successfully claim a vest after transfer", async () => {
    let vestNowTransfered = PublicKey.findProgramAddressSync(
      [
        Buffer.from(wasm.Constants.VEST_SEED()),
        config.toBuffer(),
        newVesterTa.toBuffer(),
        FEW_LATER.toBuffer("le", 8),
      ],
      stakeConnection.program.programId,
    )[0];

    let stakeAccountMetadataAddress =
      await newVesterStakeConnection.getStakeMetadataAddress(
        newVesterStakeConnection.userPublicKey(),
      );
    let stakeAccountCheckpointsAddress =
      await newVesterStakeConnection.getStakeAccountCheckpointsAddressByMetadata(
        stakeAccountMetadataAddress,
      );

    await sleep(2000);
    await stakeConnection.program.methods
      .claimVesting()
      .accounts({
        ...accounts,
        vester: newVester.publicKey,
        vest: vestNowTransfered,
        vesterTa: newVesterTa,
        delegateStakeAccountCheckpoints: stakeAccountCheckpointsAddress,
        delegateStakeAccountMetadata: stakeAccountMetadataAddress,
        stakeAccountMetadata: stakeAccountMetadataAddress,
        vestingBalance: newVestingBalance,
        globalConfig: stakeConnection.configAddress,
      })
      .signers([newVester])
      .rpc({ skipPreflight: false })
      .then(confirm);

    let updatedVestingBalance =
      await stakeConnection.program.account.vestingBalance.fetch(
        newVestingBalance,
      );

    assert.equal(
      updatedVestingBalance.totalVestingBalance.toString(),
      "1658000000",
    );
  });

  it("should successfully create vesting balance and transfer vest to another vester without balance", async () => {
    let newVesterStakeAccountMetadataAddress =
      await newVesterStakeConnection.getStakeMetadataAddress(
        newVesterStakeConnection.userPublicKey(),
      );
    let newVesterStakeAccountCheckpointsAddress =
      await newVesterStakeConnection.getStakeAccountCheckpointsAddressByMetadata(
        newVesterStakeAccountMetadataAddress,
        false,
      );

    if (newVesterStakeAccountCheckpointsAddress == undefined) {
      let previousNewVesterStakeAccountCheckpointsAddress =
        await newVesterStakeConnection.getStakeAccountCheckpointsAddressByMetadata(
          newVesterStakeAccountMetadataAddress,
          true,
        );

      let previousNewVesterStakeCheckpoints: CheckpointAccount =
        await newVesterStakeConnection.fetchCheckpointAccount(
          previousNewVesterStakeAccountCheckpointsAddress,
        );

      // previous checkpoint account is filled
      assert.equal(
        previousNewVesterStakeCheckpoints.getCheckpointCount(),
        TINY_CHECKPOINTS_ACCOUNT_LIMIT,
      );

      await sleep(2000);
      await stakeConnection.program.methods
        .createCheckpoints()
        .accounts({
          payer: accounts.vester,
          stakeAccountCheckpoints:
            previousNewVesterStakeAccountCheckpointsAddress,
          stakeAccountMetadata: newVesterStakeAccountMetadataAddress,
        })
        .signers([vester])
        .rpc({ skipPreflight: true })
        .then(confirm);

      newVesterStakeAccountCheckpointsAddress =
        await newVesterStakeConnection.getStakeAccountCheckpointsAddressByMetadata(
          newVesterStakeAccountMetadataAddress,
          false,
        );
    }

    await sleep(2000);
    // transfer vestLaterForTransfer from newVester to vesterWithoutAccount
    await stakeConnection.program.methods
      .transferVesting()
      .accounts({
        ...accounts,
        vester: newVester.publicKey,
        vesterTa: newVesterTa,
        vestingBalance: newVestingBalance,
        vest: vestLaterForTransfer,
        delegateStakeAccountCheckpoints:
          newVesterStakeAccountCheckpointsAddress,
        delegateStakeAccountMetadata: newVesterStakeAccountMetadataAddress,
        stakeAccountMetadata: newVesterStakeAccountMetadataAddress,
        // Instead of null we pass any existing CheckpointData and StakeAccountMetadata accounts,
        // because otherwise we have an error
        // "Access violation in unknown section at address 0x8 of size 8"
        // related to the lack of memory on the stack
        newDelegateStakeAccountCheckpoints:
          newVesterStakeAccountCheckpointsAddress,
        newDelegateStakeAccountMetadata: newVesterStakeAccountMetadataAddress,
        newStakeAccountMetadata: newVesterStakeAccountMetadataAddress,
        newVestingBalance: vestingBalanceWithoutAccount,
        newVesterTa: vesterTaWithoutAccount,
        globalConfig: stakeConnection.configAddress,
      })
      .signers([newVester])
      .rpc({ skipPreflight: true })
      .then(confirm);

    let updatedVestingBalance =
      await stakeConnection.program.account.vestingBalance.fetch(
        newVestingBalance,
      );

    let updatedNewVestingBalance =
      await stakeConnection.program.account.vestingBalance.fetch(
        vestingBalanceWithoutAccount,
      );

    assert.equal(
      updatedVestingBalance.totalVestingBalance.toString(),
      "642000000",
    );
    assert.equal(
      updatedNewVestingBalance.totalVestingBalance.toString(),
      "1016000000",
    );
    assert.equal(
      updatedNewVestingBalance.vester.toString("hex"),
      vesterWithoutAccount.publicKey.toString("hex"),
    );
  });

  it("should keep checkpoints unchanged when transfer vest if the delegate does not change", async () => {
    let stakeAccountMetadataAddress =
      await vester3StakeConnection.getStakeMetadataAddress(
        vester3StakeConnection.userPublicKey(),
      );

    let stakeAccountCheckpointsAddress =
      await vester3StakeConnection.getStakeAccountCheckpointsAddressByMetadata(
        stakeAccountMetadataAddress,
        false,
      );

    let newStakeAccountMetadataAddress =
      await newVesterStakeConnection.getStakeMetadataAddress(
        newVesterStakeConnection.userPublicKey(),
      );

    let newStakeAccountCheckpointsAddress =
      await newVesterStakeConnection.getStakeAccountCheckpointsAddressByMetadata(
        newStakeAccountMetadataAddress,
        false,
      );

    // vester3 to delegate to the same delegateOwner as newVester
    let delegateOwner = await newVesterStakeConnection.delegates(
      newVesterStakeConnection.userPublicKey(),
    );
    await sleep(2000);
    await vester3StakeConnection.delegateWithVest(
      delegateOwner,
      WHTokenBalance.fromString("10"),
      true,
      config,
    );

    let updatedVesting3Balance =
      await vester3StakeConnection.program.account.vestingBalance.fetch(
        vesting3Balance,
      );
    let updatedNewVestingBalance =
      await newVesterStakeConnection.program.account.vestingBalance.fetch(
        newVestingBalance,
      );
    assert.equal(
      updatedVesting3Balance.totalVestingBalance.toString(),
      "1016000000",
    );
    assert.equal(
      updatedNewVestingBalance.totalVestingBalance.toString(),
      "642000000",
    );

    let delegateOwnerStakeAccountMetadataAddress =
      await newVesterStakeConnection.getStakeMetadataAddress(
        delegateOwner,
      );
    let delegateOwnerStakeAccountCheckpointsAddress =
      await newVesterStakeConnection.getStakeAccountCheckpointsAddressByMetadata(
        delegateOwnerStakeAccountMetadataAddress,
        false,
      );
    if (delegateOwnerStakeAccountCheckpointsAddress == undefined) {
      let previousDelegateOwnerStakeAccountCheckpointsAddress =
        await newVesterStakeConnection.getStakeAccountCheckpointsAddressByMetadata(
          delegateOwnerStakeAccountMetadataAddress,
          true,
        );
      let previousDelegateOwnerStakeAccountCheckpoints: CheckpointAccount =
        await newVesterStakeConnection.fetchCheckpointAccount(
          previousDelegateOwnerStakeAccountCheckpointsAddress,
        );

      // previous checkpoint account is filled
      assert.equal(
        previousDelegateOwnerStakeAccountCheckpoints.getCheckpointCount(),
        TINY_CHECKPOINTS_ACCOUNT_LIMIT,
      );

      await sleep(2000);
      await vester3StakeConnection.program.methods
        .createCheckpoints()
        .accounts({
          payer: accounts.vester,
          stakeAccountCheckpoints:
            previousDelegateOwnerStakeAccountCheckpointsAddress,
          stakeAccountMetadata: delegateOwnerStakeAccountMetadataAddress,
        })
        .signers([vester])
        .rpc({ skipPreflight: true })
        .then(confirm);

      delegateOwnerStakeAccountCheckpointsAddress =
        await newVesterStakeConnection.getStakeAccountCheckpointsAddressByMetadata(
          delegateOwnerStakeAccountMetadataAddress,
          false,
        );
    }

    let delegateOwnerStakeAccountCheckpoints: CheckpointAccount =
      await newVesterStakeConnection.fetchCheckpointAccount(
        delegateOwnerStakeAccountCheckpointsAddress,
      );
    let checkpointCountBeforeTransferVesting = delegateOwnerStakeAccountCheckpoints.getCheckpointCount()
    assert.equal(
      delegateOwnerStakeAccountCheckpoints.getLastCheckpoint().value.toString(),
      "2694000000",
    );

    let newVest = PublicKey.findProgramAddressSync(
      [
        Buffer.from(wasm.Constants.VEST_SEED()),
        config.toBuffer(),
        newVesterTa.toBuffer(),
        FEW_LATER.toBuffer("le", 8),
      ],
      stakeConnection.program.programId,
    )[0];

    await vester3StakeConnection.program.methods
      .transferVesting()
      .accounts({
        ...accounts,
        vester: vester3StakeConnection.userPublicKey(),
        vesterTa: vester3Ta,
        vestingBalance: vesting3Balance,
        vest: vest3NowForTransfer,
        delegateStakeAccountCheckpoints: delegateOwnerStakeAccountCheckpointsAddress,
        delegateStakeAccountMetadata: delegateOwnerStakeAccountMetadataAddress,
        stakeAccountMetadata: stakeAccountMetadataAddress,
        newDelegateStakeAccountCheckpoints: delegateOwnerStakeAccountCheckpointsAddress,
        newDelegateStakeAccountMetadata: delegateOwnerStakeAccountMetadataAddress,
        newStakeAccountMetadata: newStakeAccountMetadataAddress,
        newVest: newVest,
        newVestingBalance: newVestingBalance,
        newVesterTa: newVesterTa,
        globalConfig: vester3StakeConnection.configAddress,
      })
      .rpc({ skipPreflight: true })
      .then(confirm);

    updatedVesting3Balance =
      await vester3StakeConnection.program.account.vestingBalance.fetch(
        vesting3Balance,
      );
    updatedNewVestingBalance =
      await vester3StakeConnection.program.account.vestingBalance.fetch(
        newVestingBalance,
      );
    assert.equal(
      updatedVesting3Balance.totalVestingBalance.toString(),
      "0",
    );
    assert.equal(
      updatedNewVestingBalance.totalVestingBalance.toString(),
      "1658000000",
    );

    let vesterStakeMetadata: StakeAccountMetadata =
      await newVesterStakeConnection.fetchStakeAccountMetadata(
        newVesterStakeConnection.userPublicKey(),
      );
    assert.equal(
      vesterStakeMetadata.recordedVestingBalance.toString(),
      "2674000000",
    );

    delegateOwnerStakeAccountCheckpoints: CheckpointAccount =
      await newVesterStakeConnection.fetchCheckpointAccount(
        delegateOwnerStakeAccountCheckpointsAddress,
      );
    assert.equal(
      delegateOwnerStakeAccountCheckpoints.getCheckpointCount().toString(),
      checkpointCountBeforeTransferVesting.toString(),
    );
    assert.equal(
      delegateOwnerStakeAccountCheckpoints.getLastCheckpoint().value.toString(),
      "2694000000",
    );
  });
});<|MERGE_RESOLUTION|>--- conflicted
+++ resolved
@@ -103,12 +103,9 @@
     vestNowForTransfer3,
     vestNowTransfered3,
     vestingBalance,
-<<<<<<< HEAD
     vesting2Balance,
     vesting3Balance,
-=======
     vestingBalance2,
->>>>>>> e1478a5e
     vestFewLater,
     vesterStakeConnection,
     vester2StakeConnection,
@@ -235,8 +232,6 @@
       ],
       stakeConnection.program.programId,
     )[0];
-<<<<<<< HEAD
-=======
     vestNow2 = PublicKey.findProgramAddressSync(
       [
         Buffer.from(wasm.Constants.VEST_SEED()),
@@ -246,8 +241,6 @@
       ],
       stakeConnection.program.programId,
     )[0];
-
->>>>>>> e1478a5e
     vestFewLater = PublicKey.findProgramAddressSync(
       [
         Buffer.from(wasm.Constants.VEST_SEED()),
@@ -346,7 +339,6 @@
       ],
       stakeConnection.program.programId,
     )[0];
-<<<<<<< HEAD
     vesting2Balance = PublicKey.findProgramAddressSync(
       [
         Buffer.from(wasm.Constants.VESTING_BALANCE_SEED()),
@@ -363,7 +355,6 @@
       ],
       stakeConnection.program.programId,
     )[0];
-=======
     vestingBalance2 = PublicKey.findProgramAddressSync(
       [
         Buffer.from(wasm.Constants.VESTING_BALANCE_SEED()),
@@ -372,8 +363,6 @@
       ],
       stakeConnection.program.programId,
     )[0];
-
->>>>>>> e1478a5e
     newVestingBalance = PublicKey.findProgramAddressSync(
       [
         Buffer.from(wasm.Constants.VESTING_BALANCE_SEED()),
@@ -816,13 +805,19 @@
       .createVestingBalance()
       .accounts({
         ...accounts,
-<<<<<<< HEAD
         vestingBalance: newVesting2Balance,
         vesterTa: newVester2Ta,
-=======
+      })
+      .signers([whMintAuthority])
+      .rpc()
+      .then(confirm);
+
+    await stakeConnection.program.methods
+      .createVestingBalance()
+      .accounts({
+        ...accounts,
         config: config2,
         vestingBalance: vestingBalance2,
->>>>>>> e1478a5e
       })
       .signers([whMintAuthority])
       .rpc()
@@ -1036,10 +1031,7 @@
         whMintAccount.publicKey,
         vault,
         whMintAuthority.publicKey,
-<<<<<<< HEAD
-        14406e6,
-=======
-        1329e7,
+        14606e6,
         6,
         undefined,
         TOKEN_PROGRAM_ID,
@@ -1052,7 +1044,6 @@
         vault2,
         whMintAuthority.publicKey,
         100e6,
->>>>>>> e1478a5e
         6,
         undefined,
         TOKEN_PROGRAM_ID,
@@ -1108,16 +1099,7 @@
       .then(confirm);
   });
 
-<<<<<<< HEAD
-=======
-  it("Finalizes the vest", async () => {
-    await stakeConnection.program.methods
-      .finalizeVestingConfig()
-      .accounts({ ...accounts })
-      .signers([whMintAuthority])
-      .rpc({ skipPreflight: true })
-      .then(confirm);
-
+  it("Finalizes the vesting config2", async () => {
     await stakeConnection.program.methods
       .finalizeVestingConfig()
       .accounts({
@@ -1130,7 +1112,6 @@
       .then(confirm);
   });
 
->>>>>>> e1478a5e
   it("should fail to cancel a vest after finalization", async () => {
     try {
       await stakeConnection.program.methods
