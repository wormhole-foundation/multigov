--- conflicted
+++ resolved
@@ -460,38 +460,7 @@
     assert.equal(abstainVotes.toString(), "0");
   });
 
-<<<<<<< HEAD
-  it("delegate2", async () => {
-=======
-  it("isVotingSafe", async () => {
-    const proposalIdInput = crypto
-      .createHash("sha256")
-      .update("proposalId3")
-      .digest();
-    const voteStart = Math.floor(Date.now() / 1000);
-
-    const ethProposalResponseBytes = createProposalQueryResponseBytes(
-      proposalIdInput,
-      voteStart,
-    );
-    const signaturesKeypair = Keypair.generate();
-    const mock = new QueryProxyMock({});
-    const mockSignatures = mock.sign(ethProposalResponseBytes);
-    await stakeConnection.postSignatures(mockSignatures, signaturesKeypair);
-    const mockGuardianSetIndex = 5;
-
-    await stakeConnection.addProposal(
-      proposalIdInput,
-      ethProposalResponseBytes,
-      signaturesKeypair.publicKey,
-      mockGuardianSetIndex,
-    );
-
-    assert.equal(await stakeConnection.isVotingSafe(proposalIdInput), true);
-  });
-
   it("delegate", async () => {
->>>>>>> f9747d16
     await stakeConnection.delegate(owner, WHTokenBalance.fromString("100"));
 
     await stakeConnection.delegate(owner, WHTokenBalance.fromString("100"));
