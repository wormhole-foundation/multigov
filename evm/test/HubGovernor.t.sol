--- conflicted
+++ resolved
@@ -51,11 +51,7 @@
       initialVotingPeriod: 3 days,
       initialProposalThreshold: 500_000e18,
       initialQuorum: 100e18,
-<<<<<<< HEAD
       hubVotePool: address(hubVotePool),
-=======
-      hubVotePool: address(timelock),
->>>>>>> 38756467
       wormholeCore: address(wormhole),
       governorProposalExtender: address(extender),
       initialVoteWeightWindow: VOTE_WEIGHT_WINDOW
@@ -152,11 +148,7 @@
       initialVotingPeriod: _initialVotingPeriod,
       initialProposalThreshold: _initialProposalThreshold,
       initialQuorum: _initialQuorum,
-<<<<<<< HEAD
       hubVotePool: address(hubVotePool),
-=======
-      hubVotePool: _timelock,
->>>>>>> 38756467
       wormholeCore: address(wormhole),
       governorProposalExtender: address(_voteExtender),
       initialVoteWeightWindow: 1 days
@@ -202,11 +194,7 @@
       initialVotingPeriod: _initialVotingPeriod,
       initialProposalThreshold: _initialProposalThreshold,
       initialQuorum: _initialQuorum,
-<<<<<<< HEAD
       hubVotePool: address(hubVotePool),
-=======
-      hubVotePool: _timelock,
->>>>>>> 38756467
       wormholeCore: address(wormhole),
       governorProposalExtender: address(_voteExtender),
       initialVoteWeightWindow: 1 days
@@ -238,11 +226,7 @@
       initialVotingPeriod: _initialVotingPeriod,
       initialProposalThreshold: _initialProposalThreshold,
       initialQuorum: _initialQuorum,
-<<<<<<< HEAD
       hubVotePool: address(hubVotePool),
-=======
-      hubVotePool: _timelock,
->>>>>>> 38756467
       wormholeCore: address(wormhole),
       governorProposalExtender: _voteExtender,
       initialVoteWeightWindow: 1 days
@@ -269,11 +253,7 @@
       initialVotingPeriod: 0,
       initialProposalThreshold: _initialProposalThreshold,
       initialQuorum: _initialQuorum,
-<<<<<<< HEAD
       hubVotePool: address(hubVotePool),
-=======
-      hubVotePool: _timelock,
->>>>>>> 38756467
       wormholeCore: address(wormhole),
       governorProposalExtender: _voteExtender,
       initialVoteWeightWindow: 1 days
