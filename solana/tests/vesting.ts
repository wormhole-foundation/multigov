import BN from "bn.js";
import { randomBytes } from "crypto";
import {
  Keypair,
  LAMPORTS_PER_SOL,
  PublicKey,
  SystemProgram,
  Transaction,
} from "@solana/web3.js";
import {
  ASSOCIATED_TOKEN_PROGRAM_ID,
<<<<<<< HEAD
=======
  MINT_SIZE,
  TOKEN_PROGRAM_ID,
  createInitializeMintInstruction,
>>>>>>> 3759289f
  createAssociatedTokenAccountIdempotentInstruction,
  createMintToInstruction,
  createTransferCheckedInstruction,
  getAccount,
  getAssociatedTokenAddressSync,
  getMinimumBalanceForRentExemptMint,
  MINT_SIZE,
  TOKEN_2022_PROGRAM_ID,
} from "@solana/spl-token";
import assert from "assert";
import {
  ANCHOR_CONFIG_PATH,
  getPortNumber,
  makeDefaultConfig,
  newUserStakeConnection,
  readAnchorConfig,
  standardSetup,
<<<<<<< HEAD
=======
  startValidator,
  transferSolFromValidatorWallet,
>>>>>>> 3759289f
} from "./utils/before";
import path from "path";
import { AnchorError } from "@coral-xyz/anchor";
import { StakeConnection, WHTokenBalance } from "../app";
import { StakeAccountMetadata } from "../app/StakeConnection";
import { CheckpointAccount } from "../app/checkpoints";
import * as wasm from "@wormhole/staking-wasm";

const portNumber = getPortNumber(path.basename(__filename));

describe("vesting", () => {
  const whMintAccount = new Keypair();
  const whMintAuthority = new Keypair();
  const fakeVestingAdmin = new Keypair();

  const confirm = async (signature: string): Promise<string> => {
    const block =
      await stakeConnection.provider.connection.getLatestBlockhash();
    await stakeConnection.provider.connection.confirmTransaction({
      signature,
      ...block,
    });

    return signature;
  };

  let stakeConnection: StakeConnection;
  let controller;

  const NOW = new BN(Math.floor(new Date().getTime() / 1000));
  const FEW_LATER = NOW.add(new BN(1));
  const LATER = NOW.add(new BN(1000));
  const EVEN_LATER = LATER.add(new BN(1000));
  const EVEN_LATER_AGAIN = EVEN_LATER.add(new BN(1000));

  const vester = Keypair.generate();
<<<<<<< HEAD
  const newVester = Keypair.generate();
  const vesterWithoutAccount = Keypair.generate();
  const mint = Keypair.generate();
=======
>>>>>>> 3759289f
  const seed = new BN(randomBytes(8));

  let accounts,
    config,
    vault,
    vesterTa,
    newVesterTa,
    vesterTaWithoutAccount,
    adminAta,
    vestNow,
    vestEvenLater,
    vestLater,
    vestLaterForTransfer,
    vestEvenLaterAgain,
    vestNowForTransfer,
    vestingBalance,
    newVestingBalance,
    vestingBalanceWithoutAccount,
    vesterStakeConnection,
    newVesterStakeConnection;

  let fakeAccounts,
    fakeMintAccount,
    fakeConfig,
    fakeAdminAta,
    fakeVault,
    fakeVesterTa,
    fakeVestNow,
    fakeVestingBalanceAccount;

  after(async () => {
    controller.abort();
  });

  before(async () => {
    const anchorConfig = readAnchorConfig(ANCHOR_CONFIG_PATH);
    ({ controller, stakeConnection } = await standardSetup(
      portNumber,
      anchorConfig,
      whMintAccount,
      whMintAuthority,
      makeDefaultConfig(whMintAccount.publicKey, whMintAuthority.publicKey),
      WHTokenBalance.fromString("1000"),
    ));

    config = PublicKey.findProgramAddressSync(
      [
        Buffer.from(wasm.Constants.VESTING_CONFIG_SEED()),
        whMintAuthority.publicKey.toBuffer(),
        whMintAccount.publicKey.toBuffer(),
        seed.toBuffer("le", 8),
      ],
      stakeConnection.program.programId,
    )[0];
    vault = getAssociatedTokenAddressSync(
      whMintAccount.publicKey,
      config,
      true,
      TOKEN_PROGRAM_ID,
    );
    vesterTa = getAssociatedTokenAddressSync(
      whMintAccount.publicKey,
      vester.publicKey,
      false,
      TOKEN_PROGRAM_ID,
    );
    vesterTa = getAssociatedTokenAddressSync(
      mint.publicKey,
      vester.publicKey,
      false,
      TOKEN_2022_PROGRAM_ID,
    );
    newVesterTa = getAssociatedTokenAddressSync(
      mint.publicKey,
      newVester.publicKey,
      false,
      TOKEN_2022_PROGRAM_ID,
    );
    newVesterTa = getAssociatedTokenAddressSync(
      mint.publicKey,
      newVester.publicKey,
      false,
      TOKEN_2022_PROGRAM_ID,
    );
    vesterTaWithoutAccount = getAssociatedTokenAddressSync(
      mint.publicKey,
      vesterWithoutAccount.publicKey,
      false,
      TOKEN_2022_PROGRAM_ID,
    );
    adminAta = getAssociatedTokenAddressSync(
      whMintAccount.publicKey,
      whMintAuthority.publicKey,
      false,
      TOKEN_PROGRAM_ID,
    );
    vestNow = PublicKey.findProgramAddressSync(
      [
        Buffer.from(wasm.Constants.VEST_SEED()),
        config.toBuffer(),
        vesterTa.toBuffer(),
        NOW.toBuffer("le", 8),
      ],
      stakeConnection.program.programId,
    )[0];

    vestLater = PublicKey.findProgramAddressSync(
      [
        Buffer.from(wasm.Constants.VEST_SEED()),
        config.toBuffer(),
        vesterTa.toBuffer(),
        LATER.toBuffer("le", 8),
      ],
      stakeConnection.program.programId,
    )[0];

    vestLaterForTransfer = PublicKey.findProgramAddressSync(
      [
        Buffer.from("vest"),
        config.toBuffer(),
        newVesterTa.toBuffer(),
        LATER.toBuffer("le", 8),
      ],
      stakeConnection.program.programId,
    )[0];

    vestEvenLater = PublicKey.findProgramAddressSync(
      [
        Buffer.from(wasm.Constants.VEST_SEED()),
        config.toBuffer(),
        vesterTa.toBuffer(),
        EVEN_LATER.toBuffer("le", 8),
      ],
      stakeConnection.program.programId,
    )[0];

    vestEvenLaterAgain = PublicKey.findProgramAddressSync(
      [
        Buffer.from(wasm.Constants.VEST_SEED()),
        config.toBuffer(),
        vesterTa.toBuffer(),
        EVEN_LATER_AGAIN.toBuffer("le", 8),
      ],
      stakeConnection.program.programId,
    )[0];

    vestNowForTransfer = PublicKey.findProgramAddressSync(
      [
        Buffer.from("vest"),
        config.toBuffer(),
        vesterTa.toBuffer(),
        FEW_LATER.toBuffer("le", 8),
      ],
      stakeConnection.program.programId,
    )[0];

    vestingBalance = PublicKey.findProgramAddressSync(
      [
        Buffer.from(wasm.Constants.VESTING_BALANCE_SEED()),
        config.toBuffer(),
        vester.publicKey.toBuffer(),
      ],
      stakeConnection.program.programId,
    )[0];

    newVestingBalance = PublicKey.findProgramAddressSync(
      [Buffer.from("vesting_balance"), newVester.publicKey.toBuffer()],
      stakeConnection.program.programId,
    )[0];

    vestingBalanceWithoutAccount = PublicKey.findProgramAddressSync(
      [
        Buffer.from("vesting_balance"),
        vesterWithoutAccount.publicKey.toBuffer(),
      ],
      stakeConnection.program.programId,
    )[0];

    vesterStakeConnection = await newUserStakeConnection(
      stakeConnection,
      vester,
      anchorConfig,
      whMintAccount,
      whMintAuthority,
      WHTokenBalance.fromString("1000"),
    );

    newVesterStakeConnection = await newUserStakeConnection(
      stakeConnection,
      newVester,
      anchorConfig,
      whMintAccount,
      whMintAuthority,
      WHTokenBalance.fromString("1000"),
    );

    await stakeConnection.createStakeAccount();
    await vesterStakeConnection.createStakeAccount();
    await newVesterStakeConnection.createStakeAccount();

    accounts = {
      admin: whMintAuthority.publicKey,
      payer: whMintAuthority.publicKey,
      mint: whMintAccount.publicKey,
      config,
      vault,
      vester: vester.publicKey,
      vesterTa,
      newVesterTa,
      adminAta,
      recovery: adminAta,
      associatedTokenProgram: ASSOCIATED_TOKEN_PROGRAM_ID,
      tokenProgram: TOKEN_PROGRAM_ID,
      systemProgram: SystemProgram.programId,
      vestingBalance: vestingBalance,
    };
  });

  it("Airdrop", async () => {
    let tx = new Transaction();
    tx.instructions = [
      ...[whMintAuthority, vester, fakeVestingAdmin].map((k) =>
        SystemProgram.transfer({
          fromPubkey: stakeConnection.provider.publicKey,
          toPubkey: k.publicKey,
          lamports: 10 * LAMPORTS_PER_SOL,
        }),
      ),
    ];
    await stakeConnection.provider.sendAndConfirm(tx, [
      stakeConnection.provider.wallet.payer,
    ]);

    tx = new Transaction();
    tx.instructions = [
      createAssociatedTokenAccountIdempotentInstruction(
        whMintAuthority.publicKey,
        adminAta,
        whMintAuthority.publicKey,
        whMintAccount.publicKey,
      ),
      createAssociatedTokenAccountIdempotentInstruction(
<<<<<<< HEAD
        stakeConnection.provider.publicKey,
        newVesterTa,
        newVester.publicKey,
        mint.publicKey,
        TOKEN_2022_PROGRAM_ID,
      ),
      createAssociatedTokenAccountIdempotentInstruction(
        stakeConnection.provider.publicKey,
=======
        whMintAuthority.publicKey,
>>>>>>> 3759289f
        vesterTa,
        vester.publicKey,
        whMintAccount.publicKey,
      ),
      createAssociatedTokenAccountIdempotentInstruction(
        stakeConnection.provider.publicKey,
        vesterTaWithoutAccount,
        vesterWithoutAccount.publicKey,
        mint.publicKey,
        TOKEN_2022_PROGRAM_ID,
      ),

      createMintToInstruction(
        whMintAccount.publicKey,
        adminAta,
        whMintAuthority.publicKey,
        1e11,
      ),
    ];
    await stakeConnection.provider.sendAndConfirm(tx, [whMintAuthority]);
  });

  it("should fail to initialize vesting config with invalid admin", async () => {
    try {
      await stakeConnection.program.methods
        .initializeVestingConfig(seed)
        .accounts({
          ...accounts,
          admin: fakeVestingAdmin.publicKey,
        })
        .signers([fakeVestingAdmin])
        .rpc()
        .then(confirm);

      assert.fail("Expected error was not thrown");
    } catch (e) {
      assert((e as AnchorError).error?.errorCode?.code === "ConstraintSeeds");
    }

    try {
      await stakeConnection.program.methods
        .initializeVestingConfig(seed)
        .accounts({
          admin: fakeVestingAdmin.publicKey,
          mint: whMintAccount.publicKey,
          recovery: adminAta,
          associatedTokenProgram: ASSOCIATED_TOKEN_PROGRAM_ID,
          tokenProgram: TOKEN_PROGRAM_ID,
          systemProgram: SystemProgram.programId,
          vestingBalance: vestingBalance,
        })
        .signers([fakeVestingAdmin])
        .rpc()
        .then(confirm);

      assert.fail("Expected error was not thrown");
    } catch (e) {
      assert(
        (e as AnchorError).error?.errorCode?.code === "InvalidVestingAdmin",
      );
    }
  });

  it("Initialize config", async () => {
    await stakeConnection.program.methods
      .initializeVestingConfig(seed)
      .accounts({ ...accounts })
      .signers([whMintAuthority])
      .rpc()
      .then(confirm);
  });

  it("should fail to create vesting balance with invalid admin", async () => {
    try {
      await stakeConnection.program.methods
        .createVestingBalance()
        .accounts({
          ...accounts,
          vestingBalance: vestingBalance,
          admin: fakeVestingAdmin.publicKey,
        })
        .signers([fakeVestingAdmin])
        .rpc()
        .then(confirm);

      assert.fail("Expected error was not thrown");
    } catch (e) {
      assert((e as AnchorError).error?.errorCode?.code === "ConstraintSeeds");
    }

    fakeConfig = PublicKey.findProgramAddressSync(
      [
        Buffer.from(wasm.Constants.VESTING_CONFIG_SEED()),
        fakeVestingAdmin.publicKey.toBuffer(),
        whMintAccount.publicKey.toBuffer(),
        seed.toBuffer("le", 8),
      ],
      stakeConnection.program.programId,
    )[0];

    try {
      await stakeConnection.program.methods
        .createVestingBalance()
        .accounts({
          ...accounts,
          vestingBalance: vestingBalance,
          admin: fakeVestingAdmin.publicKey,
          config: fakeConfig,
        })
        .signers([fakeVestingAdmin])
        .rpc()
        .then(confirm);

      assert.fail("Expected error was not thrown");
    } catch (e) {
      assert(
        (e as AnchorError).error?.errorCode?.code === "AccountNotInitialized",
      );
    }
  });

  it("Create vesting balance", async () => {
    await stakeConnection.program.methods
      .createVestingBalance()
      .accounts({ ...accounts, vestingBalance: vestingBalance })
      .signers([whMintAuthority])
      .rpc()
      .then(confirm);
  });

<<<<<<< HEAD
  it("Create another vesting balance", async () => {
    await stakeConnection.program.methods
      .createVestingBalance()
      .accounts({
        ...accounts,
        vestingBalance: newVestingBalance,
        vesterTa: newVesterTa,
      })
      .signers([admin])
      .rpc()
      .then(confirm);
=======
  it("should fail to create vest with invalid admin", async () => {
    try {
      await stakeConnection.program.methods
        .createVesting(NOW, new BN(1337e6))
        .accounts({
          ...accounts,
          vest: vestNow,
          admin: fakeVestingAdmin.publicKey,
        })
        .signers([fakeVestingAdmin])
        .rpc()
        .then(confirm);

      assert.fail("Expected error was not thrown");
    } catch (e) {
      assert((e as AnchorError).error?.errorCode?.code === "ConstraintSeeds");
    }
>>>>>>> 3759289f
  });

  it("Create a matured vest", async () => {
    await stakeConnection.program.methods
      .createVesting(NOW, new BN(1337e6))
      .accounts({ ...accounts, vest: vestNow })
      .signers([whMintAuthority])
      .rpc({
        skipPreflight: true,
      })
      .then(confirm);
  });

  it("Create another matured vests", async () => {
    await stakeConnection.program.methods
      .createVesting(FEW_LATER, new BN(1337e6))
      .accounts({ ...accounts, vest: vestNowForTransfer })
      .signers([admin])
      .rpc()
      .then(confirm);
    await stakeConnection.program.methods
      .createVesting(LATER, new BN(1337e6))
      .accounts({
        ...accounts,
        vest: vestLaterForTransfer,
        vesterTa: newVesterTa,
        vestingBalance: newVestingBalance,
      })
      .signers([admin])
      .rpc()
      .then(confirm);
  });

  it("Create an unmatured vest", async () => {
    await stakeConnection.program.methods
      .createVesting(LATER, new BN(1337e6))
      .accounts({ ...accounts, vest: vestLater })
      .signers([whMintAuthority])
      .rpc()
      .then(confirm);
  });

  it("Create another unmatured vest", async () => {
    await stakeConnection.program.methods
      .createVesting(EVEN_LATER, new BN(1337e6))
      .accounts({
        ...accounts,
        vest: vestEvenLater,
        stakeAccountCheckpoints: null,
        stakeAccountMetadata: null,
      })
      .signers([whMintAuthority])
      .rpc()
      .then(confirm);
  });

  it("should fail to claim a vest before finalization", async () => {
    try {
      await stakeConnection.program.methods
        .claimVesting()
        .accounts({
          ...accounts,
          vest: vestNow,
          stakeAccountCheckpoints: null,
          stakeAccountMetadata: null,
          globalConfig: stakeConnection.configAddress,
        })
        .signers([vester])
        .rpc()
        .then(confirm);

      assert.fail("Expected error was not thrown");
    } catch (e) {
      assert(
        (e as AnchorError).error?.errorCode?.code === "VestingUnfinalized",
      );
    }
  });

  it("Cancel a vest", async () => {
    await stakeConnection.program.methods
      .cancelVesting()
      .accounts({ ...accounts, vest: vestLater })
      .signers([whMintAuthority])
      .rpc()
      .then(confirm);
  });

  it("should fail to finalize vesting when vault token balance is less than vestingConfig.vested", async () => {
    const vaultTokenBalance = (
      await getAccount(stakeConnection.provider.connection, vault)
    ).amount;
    const vestingConfigVested = (
      await stakeConnection.program.account.vestingConfig.fetch(config)
    ).vested;
    assert(
      vaultTokenBalance < vestingConfigVested,
      "In this test, the vault token balance must be less than vestingConfig.vested",
    );

    try {
      await stakeConnection.program.methods
        .finalizeVestingConfig()
        .accounts({ ...accounts })
        .signers([whMintAuthority])
        .rpc()
        .then(confirm);

      assert.fail("Expected error was not thrown");
    } catch (e) {
      assert(
        (e as AnchorError).error?.errorCode?.code === "VestedBalanceMismatch",
      );
    }
  });

  it("Deposits vesting tokens", async () => {
    const tx = new Transaction();
    tx.add(
      createTransferCheckedInstruction(
        adminAta,
        whMintAccount.publicKey,
        vault,
        whMintAuthority.publicKey,
        1339e7,
        6,
        undefined,
        TOKEN_PROGRAM_ID,
      ),
    );
    await stakeConnection.provider.sendAndConfirm(tx, [whMintAuthority]);
  });

  it("should fail to finalize vesting when vault token balance is greater than vestingConfig.vested", async () => {
    const vaultTokenBalance = (
      await getAccount(stakeConnection.provider.connection, vault)
    ).amount;
    const vestingConfigVested = (
      await stakeConnection.program.account.vestingConfig.fetch(config)
    ).vested;
    assert(
      vaultTokenBalance > vestingConfigVested,
      "In this test, the vault token balance must be greater than vestingConfig.vested",
    );

    try {
      await stakeConnection.program.methods
        .finalizeVestingConfig()
        .accounts({ ...accounts })
        .signers([whMintAuthority])
        .rpc()
        .then(confirm);

      assert.fail("Expected error was not thrown");
    } catch (e) {
      assert(
        (e as AnchorError).error?.errorCode?.code === "VestedBalanceMismatch",
      );
    }
  });

  it("should fail to withdraw surplus tokens if the signer is not a valid admin", async () => {
    try {
      await stakeConnection.program.methods
        .withdrawSurplus()
        .accounts({
          ...accounts,
          admin: fakeVestingAdmin.publicKey,
        })
        .signers([fakeVestingAdmin])
        .rpc()
        .then(confirm);

      assert.fail("Expected error was not thrown");
    } catch (e) {
      assert((e as AnchorError).error?.errorCode?.code === "ConstraintSeeds");
    }
  });

  it("Withdraw surplus tokens", async () => {
    await stakeConnection.program.methods
      .withdrawSurplus()
      .accounts({ ...accounts })
      .signers([whMintAuthority])
      .rpc()
      .then(confirm);
  });

  it("Finalizes the vest", async () => {
    await stakeConnection.program.methods
      .finalizeVestingConfig()
      .accounts({ ...accounts })
      .signers([whMintAuthority])
      .rpc()
      .then(confirm);
  });

  it("should fail to cancel a vest after finalization", async () => {
    try {
      await stakeConnection.program.methods
        .cancelVesting()
        .accounts({ ...accounts, vest: vestEvenLater })
        .signers([whMintAuthority])
        .rpc();

      assert.fail("Expected error was not thrown");
    } catch (e) {
      assert((e as AnchorError).error?.errorCode?.code === "VestingFinalized");
    }
  });

  it("should fail to create a vest after finalize", async () => {
    try {
      await stakeConnection.program.methods
        .createVesting(EVEN_LATER_AGAIN, new BN(1337e6))
        .accounts({ ...accounts, vest: vestEvenLaterAgain })
        .signers([whMintAuthority])
        .rpc()
        .then(confirm);

      assert.fail("Expected error was not thrown");
    } catch (e) {
      assert((e as AnchorError).error?.errorCode?.code === "VestingFinalized");
    }
  });

  it("should fail to claim an unmatured vest", async () => {
    try {
      await stakeConnection.program.methods
        .claimVesting()
        .accounts({
          ...accounts,
          vest: vestEvenLater,
          stakeAccountCheckpoints: null,
          stakeAccountMetadata: null,
          globalConfig: stakeConnection.configAddress,
        })
        .signers([vester])
        .rpc()
        .then(confirm);

      assert.fail("Expected error was not thrown");
    } catch (e) {
      assert((e as AnchorError).error?.errorCode?.code === "NotFullyVested");
    }
  });

  it("should successfully delegate with vest", async () => {
    let stakeAccountCheckpointsAddress =
      await vesterStakeConnection.delegate_with_vest(
        vesterStakeConnection.userPublicKey(),
        WHTokenBalance.fromString("0"),
        true,
        config,
      );

    let vesterStakeMetadata: StakeAccountMetadata =
      await vesterStakeConnection.fetchStakeAccountMetadata(
        stakeAccountCheckpointsAddress,
      );

    let vesterStakeCheckpoints: CheckpointAccount =
      await vesterStakeConnection.fetchCheckpointAccount(
        stakeAccountCheckpointsAddress,
      );

    assert.equal(
      vesterStakeMetadata.recordedVestingBalance.toString(),
      "4011000000",
    );
    assert.equal(
      vesterStakeCheckpoints.getLastCheckpoint().value.toString(),
      "4011000000",
    );
  });

  it("should fail to delegate with uninitialized vestingBalance account", async () => {
    let stakeAccountCheckpointsAddress =
      await vesterStakeConnection.delegate_with_vest(
        vesterStakeConnection.userPublicKey(),
        WHTokenBalance.fromString("0"),
        true,
        config,
      );

    let delegateeStakeAccountCheckpointsAddress =
      await stakeConnection.getStakeAccountCheckpointsAddress(
        vesterStakeConnection.userPublicKey(),
      );

    let currentDelegateStakeAccountCheckpointsAddress =
      await stakeConnection.delegates(stakeAccountCheckpointsAddress);

    let uninitializedVestingBalanceAccount = PublicKey.findProgramAddressSync(
      [
        Buffer.from("uninitialized_vesting_balance"),
        config.toBuffer(),
        stakeConnection.userPublicKey().toBuffer(),
      ],
      stakeConnection.program.programId,
    )[0];

    try {
      await stakeConnection.program.methods
        .delegate(delegateeStakeAccountCheckpointsAddress)
        .accounts({
          currentDelegateStakeAccountCheckpoints:
            currentDelegateStakeAccountCheckpointsAddress,
          delegateeStakeAccountCheckpoints:
            delegateeStakeAccountCheckpointsAddress,
          stakeAccountCheckpoints: stakeAccountCheckpointsAddress,
          vestingConfig: config,
          vestingBalance: uninitializedVestingBalanceAccount,
          mint: whMintAccount.publicKey,
        })
        .rpc()
        .then(confirm);

      assert.fail("Expected error was not thrown");
    } catch (e) {
      assert(
        (e as AnchorError).error?.errorCode?.code === "AccountNotInitialized",
      );
    }
  });

  it("should fail to delegate with vestingBalance account discriminator mismatch", async () => {
    let stakeAccountCheckpointsAddress =
      await vesterStakeConnection.delegate_with_vest(
        vesterStakeConnection.userPublicKey(),
        WHTokenBalance.fromString("0"),
        true,
        config,
      );

    let delegateeStakeAccountCheckpointsAddress =
      await stakeConnection.getStakeAccountCheckpointsAddress(
        vesterStakeConnection.userPublicKey(),
      );

    let currentDelegateStakeAccountCheckpointsAddress =
      await stakeConnection.delegates(stakeAccountCheckpointsAddress);

    try {
      await stakeConnection.program.methods
        .delegate(delegateeStakeAccountCheckpointsAddress)
        .accounts({
          currentDelegateStakeAccountCheckpoints:
            currentDelegateStakeAccountCheckpointsAddress,
          delegateeStakeAccountCheckpoints:
            delegateeStakeAccountCheckpointsAddress,
          stakeAccountCheckpoints: stakeAccountCheckpointsAddress,
          vestingConfig: config,
          vestingBalance: config,
          mint: whMintAccount.publicKey,
        })
        .rpc()
        .then(confirm);

      assert.fail("Expected error was not thrown");
    } catch (e) {
      assert(
        (e as AnchorError).error?.errorCode?.code ===
          "AccountDiscriminatorMismatch",
      );
    }
  });

  it("should fail to claim without stakeAccountMetadata", async () => {
    try {
      await stakeConnection.program.methods
        .claimVesting()
        .accounts({
          ...accounts,
          vest: vestNow,
          stakeAccountCheckpoints: null,
          stakeAccountMetadata: null,
          globalConfig: stakeConnection.configAddress,
        })
        .signers([vester])
        .rpc()
        .then(confirm);

      assert.fail("Expected error was not thrown");
    } catch (e) {
      assert(
        (e as AnchorError).error?.errorCode?.code ===
          "ErrorOfStakeAccountParsing",
      );
    }
  });

  it("should fail to claim without stakeAccountCheckpoints", async () => {
    let stakeAccountCheckpointsAddress =
      await vesterStakeConnection.getStakeAccountCheckpointsAddress(
        vesterStakeConnection.userPublicKey(),
      );
    let stakeAccountMetadataAddress =
      await vesterStakeConnection.getStakeMetadataAddress(
        stakeAccountCheckpointsAddress,
      );
    try {
      await stakeConnection.program.methods
        .claimVesting()
        .accounts({
          ...accounts,
          vest: vestNow,
          stakeAccountCheckpoints: null,
          stakeAccountMetadata: stakeAccountMetadataAddress,
          globalConfig: stakeConnection.configAddress,
        })
        .signers([vester])
        .rpc()
        .then(confirm);

      assert.fail("Expected error was not thrown");
    } catch (e) {
      assert(
        (e as AnchorError).error?.errorCode?.code ===
          "ErrorOfStakeAccountParsing",
      );
    }
  });

  it("should fail to claim with incorrect stakeAccountMetadata owner", async () => {
    let incorrectStakeAccountCheckpointsAddress =
      await stakeConnection.getStakeAccountCheckpointsAddress(
        stakeConnection.userPublicKey(),
      );
    let incorrectStakeAccountMetadataAddress =
      await stakeConnection.getStakeMetadataAddress(
        incorrectStakeAccountCheckpointsAddress,
      );
    try {
      await stakeConnection.program.methods
        .claimVesting()
        .accounts({
          ...accounts,
          vest: vestNow,
          stakeAccountCheckpoints: incorrectStakeAccountCheckpointsAddress,
          stakeAccountMetadata: incorrectStakeAccountMetadataAddress,
          globalConfig: stakeConnection.configAddress,
        })
        .signers([vester])
        .rpc()
        .then(confirm);

      assert.fail("Expected error was not thrown");
    } catch (e) {
      assert(
        (e as AnchorError).error?.errorCode?.code ===
          "InvalidStakeAccountOwner",
      );
    }
  });

  it("should fail to claim with incorrect stakeAccountCheckpoints ", async () => {
    let stakeAccountCheckpointsAddress =
      await vesterStakeConnection.getStakeAccountCheckpointsAddress(
        vesterStakeConnection.userPublicKey(),
      );
    let stakeAccountMetadataAddress =
      await vesterStakeConnection.getStakeMetadataAddress(
        stakeAccountCheckpointsAddress,
      );

    let incorrectStakeAccountCheckpointsAddress =
      await stakeConnection.getStakeAccountCheckpointsAddress(
        stakeConnection.userPublicKey(),
      );
    try {
      await stakeConnection.program.methods
        .claimVesting()
        .accounts({
          ...accounts,
          vest: vestNow,
          stakeAccountCheckpoints: incorrectStakeAccountCheckpointsAddress,
          stakeAccountMetadata: stakeAccountMetadataAddress,
          globalConfig: stakeConnection.configAddress,
        })
        .signers([vester])
        .rpc()
        .then(confirm);

      assert.fail("Expected error was not thrown");
    } catch (e) {
      assert(
        (e as AnchorError).error?.errorCode?.code ===
          "InvalidStakeAccountCheckpoints",
      );
    }
  });

  it("should successfully claim staked vest", async () => {
    let stakeAccountCheckpointsAddress =
      await vesterStakeConnection.getStakeAccountCheckpointsAddress(
        vesterStakeConnection.userPublicKey(),
      );
    let stakeAccountMetadataAddress =
      await vesterStakeConnection.getStakeMetadataAddress(
        stakeAccountCheckpointsAddress,
      );

    await stakeConnection.program.methods
      .claimVesting()
      .accounts({
        ...accounts,
        vest: vestNow,
        stakeAccountCheckpoints: stakeAccountCheckpointsAddress,
        stakeAccountMetadata: stakeAccountMetadataAddress,
        globalConfig: stakeConnection.configAddress,
      })
      .signers([vester])
      .rpc({ skipPreflight: true })
      .then(confirm);

    let vesterStakeMetadata: StakeAccountMetadata =
      await vesterStakeConnection.fetchStakeAccountMetadata(
        stakeAccountCheckpointsAddress,
      );

    let vesterStakeCheckpoints: CheckpointAccount =
      await vesterStakeConnection.fetchCheckpointAccount(
        stakeAccountCheckpointsAddress,
      );

    assert.equal(
      vesterStakeMetadata.recordedVestingBalance.toString(),
      "2674000000",
    );
    assert.equal(
      vesterStakeCheckpoints.getLastCheckpoint().value.toString(),
      "2674000000",
    );
  });

  it("should fail to transfer with incorrect stakeAccountMetadata", async () => {
    let incorrectStakeAccountCheckpointsAddress =
      await stakeConnection.getStakeAccountCheckpointsAddress(
        stakeConnection.userPublicKey(),
      );
    let incorrectStakeAccountMetadataAddress =
      await stakeConnection.getStakeMetadataAddress(
        incorrectStakeAccountCheckpointsAddress,
      );

    let newStakeAccountCheckpointsAddress =
      await newVesterStakeConnection.getStakeAccountCheckpointsAddress(
        newVesterStakeConnection.userPublicKey(),
      );
    let newStakeAccountMetadataAddress =
      await newVesterStakeConnection.getStakeMetadataAddress(
        newStakeAccountCheckpointsAddress,
      );
    try {
      await stakeConnection.program.methods
        .transferVesting(newVester.publicKey)
        .accounts({
          ...accounts,
          vest: vestNowForTransfer,
          stakeAccountCheckpoints: incorrectStakeAccountCheckpointsAddress,
          stakeAccountMetadata: incorrectStakeAccountMetadataAddress,
          newStakeAccountCheckpoints: newStakeAccountCheckpointsAddress,
          newStakeAccountMetadata: newStakeAccountMetadataAddress,
          newVestingBalance: newVestingBalance,
        })
        .signers([vester])
        .rpc()
        .then(confirm);
    } catch (e) {
      assert(
        (e as AnchorError).error?.errorCode?.code === "InvalidVestingBalance",
      );
    }
  });

  it("should fail to transfer with incorrect stakeAccountCheckpoints ", async () => {
    let stakeAccountCheckpointsAddress =
      await vesterStakeConnection.getStakeAccountCheckpointsAddress(
        vesterStakeConnection.userPublicKey(),
      );
    let stakeAccountMetadataAddress =
      await vesterStakeConnection.getStakeMetadataAddress(
        stakeAccountCheckpointsAddress,
      );

    let incorrectStakeAccountCheckpointsAddress =
      await stakeConnection.getStakeAccountCheckpointsAddress(
        stakeConnection.userPublicKey(),
      );
    let newStakeAccountCheckpointsAddress =
      await newVesterStakeConnection.getStakeAccountCheckpointsAddress(
        newVesterStakeConnection.userPublicKey(),
      );
    let newStakeAccountMetadataAddress =
      await newVesterStakeConnection.getStakeMetadataAddress(
        newStakeAccountCheckpointsAddress,
      );
    try {
      await stakeConnection.program.methods
        .transferVesting(newVester.publicKey)
        .accounts({
          ...accounts,
          vest: vestNowForTransfer,
          stakeAccountCheckpoints: incorrectStakeAccountCheckpointsAddress,
          stakeAccountMetadata: stakeAccountMetadataAddress,
          newStakeAccountCheckpoints: newStakeAccountCheckpointsAddress,
          newStakeAccountMetadata: newStakeAccountMetadataAddress,
          newVestingBalance: newVestingBalance,
        })
        .signers([vester])
        .rpc()
        .then(confirm);
    } catch (e) {
      assert(
        (e as AnchorError).error?.errorCode?.code ===
          "InvalidStakeAccountCheckpointsPDA",
      );
    }
  });

  it("should successfully transfer vest to another vester", async () => {
    let stakeAccountCheckpointsAddress =
      await vesterStakeConnection.getStakeAccountCheckpointsAddress(
        vesterStakeConnection.userPublicKey(),
      );

    let stakeAccountMetadataAddress =
      await vesterStakeConnection.getStakeMetadataAddress(
        stakeAccountCheckpointsAddress,
      );

    let newStakeAccountCheckpointsAddress =
      await newVesterStakeConnection.getStakeAccountCheckpointsAddress(
        newVesterStakeConnection.userPublicKey(),
      );
    let newStakeAccountMetadataAddress =
      await newVesterStakeConnection.getStakeMetadataAddress(
        newStakeAccountCheckpointsAddress,
      );

    let vestNowTransfered = PublicKey.findProgramAddressSync(
        [
          Buffer.from("vest"),
          config.toBuffer(),
          newVesterTa.toBuffer(),
          FEW_LATER.toBuffer("le", 8),
        ],
        stakeConnection.program.programId,
    )[0];

    await stakeConnection.program.methods
      .transferVesting(newVester.publicKey)
      .accounts({
        ...accounts,
        vest: vestNowForTransfer,
        stakeAccountCheckpoints: stakeAccountCheckpointsAddress,
        stakeAccountMetadata: stakeAccountMetadataAddress,
        newStakeAccountCheckpoints: newStakeAccountCheckpointsAddress,
        newStakeAccountMetadata: newStakeAccountMetadataAddress,
        newVest: vestNowTransfered,
        newVestingBalance: newVestingBalance,
      })
      .signers([vester])
      .rpc({
        skipPreflight: false,
      })
      .then(confirm);

    let vesterStakeMetadata: StakeAccountMetadata =
      await vesterStakeConnection.fetchStakeAccountMetadata(
        stakeAccountCheckpointsAddress,
      );

    let vesterStakeCheckpoints: CheckpointAccount =
      await vesterStakeConnection.fetchCheckpointAccount(
        stakeAccountCheckpointsAddress,
      );

    let updatedVestingBalance =
      await stakeConnection.program.account.vestingBalance.fetch(
        vestingBalance,
      );

    let updatedNewVestingBalance =
      await stakeConnection.program.account.vestingBalance.fetch(
        newVestingBalance,
      );

    assert.equal(
      updatedVestingBalance.totalVestingBalance.toString(),
      "1337000000",
    );
    assert.equal(
      updatedNewVestingBalance.totalVestingBalance.toString(),
      "2674000000",
    );
    assert.equal(
      vesterStakeMetadata.recordedVestingBalance.toString(),
      "1337000000",
    );
    assert.equal(
      vesterStakeCheckpoints.getLastCheckpoint().value.toString(),
      "1337000000",
    );
  });

<<<<<<< HEAD
  it("should successfully claim a vest after transfer", async () => {
    let vestNowTransfered = PublicKey.findProgramAddressSync(
      [
        Buffer.from("vest"),
        config.toBuffer(),
        newVesterTa.toBuffer(),
        FEW_LATER.toBuffer("le", 8),
      ],
      stakeConnection.program.programId,
    )[0];

    let stakeAccountCheckpointsAddress =
      await newVesterStakeConnection.getStakeAccountCheckpointsAddress(
        newVesterStakeConnection.userPublicKey(),
      );
    let stakeAccountMetadataAddress =
      await newVesterStakeConnection.getStakeMetadataAddress(
        stakeAccountCheckpointsAddress,
      );

    await stakeConnection.program.methods
      .claimVesting()
      .accounts({
        ...accounts,
        vester: newVester.publicKey,
        vest: vestNowTransfered,
        vesterTa: newVesterTa,
        stakeAccountCheckpoints: stakeAccountCheckpointsAddress,
        stakeAccountMetadata: stakeAccountMetadataAddress,
        vestingBalance: newVestingBalance,
      })
      .signers([newVester])
      .rpc({ skipPreflight: false })
      .then(confirm);

    let updatedVestingBalance =
      await stakeConnection.program.account.vestingBalance.fetch(
        newVestingBalance,
      );

    assert.equal(
      updatedVestingBalance.totalVestingBalance.toString(),
      "1337000000",
    );
  });

  it("should successfully create vesting balance and transfer vest to another vester without balance", async () => {
    let stakeAccountCheckpointsAddress =
      await newVesterStakeConnection.getStakeAccountCheckpointsAddress(
        vesterStakeConnection.userPublicKey(),
      );

    let stakeAccountMetadataAddress =
      await newVesterStakeConnection.getStakeMetadataAddress(
        stakeAccountCheckpointsAddress,
      );

    await stakeConnection.program.methods
      .transferVesting(vesterTaWithoutAccount.publicKey)
      .accounts({
        ...accounts,
        vester: newVester.publicKey,
        vesterTa: newVesterTa,
        vestingBalance: newVestingBalance,
        vest: vestLaterForTransfer,
        stakeAccountCheckpoints: stakeAccountCheckpointsAddress,
        stakeAccountMetadata: stakeAccountMetadataAddress,
        newStakeAccountCheckpoints: null,
        newStakeAccountMetadata: null,
        newVestingBalance: vestingBalanceWithoutAccount,
        newVesterTa: vesterTaWithoutAccount,
      })
      .signers([newVester])
      .rpc({
        skipPreflight: false,
      })
      .then(confirm);

    let updatedVestingBalance =
      await stakeConnection.program.account.vestingBalance.fetch(
        newVestingBalance,
      );

    let updatedNewVestingBalance =
      await stakeConnection.program.account.vestingBalance.fetch(
        vestingBalanceWithoutAccount,
      );

    assert.equal(updatedVestingBalance.totalVestingBalance.toString(), "0");
    assert.equal(
      updatedNewVestingBalance.totalVestingBalance.toString(),
      "1337000000",
    );
=======
  describe("InvalidVestingMint", () => {
    before(async () => {
      // Create fake token, fake configuration and fake vestingBalance account
      fakeMintAccount = Keypair.generate();
      fakeConfig = PublicKey.findProgramAddressSync(
        [
          Buffer.from(wasm.Constants.VESTING_CONFIG_SEED()),
          whMintAuthority.publicKey.toBuffer(),
          fakeMintAccount.publicKey.toBuffer(),
          seed.toBuffer("le", 8),
        ],
        stakeConnection.program.programId,
      )[0];
      fakeAdminAta = getAssociatedTokenAddressSync(
        fakeMintAccount.publicKey,
        whMintAuthority.publicKey,
        false,
        TOKEN_PROGRAM_ID,
      );
      fakeVault = getAssociatedTokenAddressSync(
        fakeMintAccount.publicKey,
        fakeConfig,
        true,
        TOKEN_PROGRAM_ID,
      );
      fakeVesterTa = getAssociatedTokenAddressSync(
        fakeMintAccount.publicKey,
        vester.publicKey,
        false,
        TOKEN_PROGRAM_ID,
      );
      fakeVestNow = PublicKey.findProgramAddressSync(
        [
          Buffer.from(wasm.Constants.VEST_SEED()),
          fakeConfig.toBuffer(),
          fakeVesterTa.toBuffer(),
          NOW.toBuffer("le", 8),
        ],
        stakeConnection.program.programId,
      )[0];

      const lamports = await getMinimumBalanceForRentExemptMint(
        stakeConnection.provider.connection,
      );
      let tx = new Transaction();
      tx.instructions = [
        SystemProgram.createAccount({
          fromPubkey: stakeConnection.provider.publicKey,
          newAccountPubkey: fakeMintAccount.publicKey,
          lamports,
          space: MINT_SIZE,
          programId: TOKEN_PROGRAM_ID,
        }),
        createInitializeMintInstruction(
          fakeMintAccount.publicKey,
          6,
          whMintAuthority.publicKey,
          undefined,
        ),
        createAssociatedTokenAccountIdempotentInstruction(
          stakeConnection.provider.publicKey,
          fakeAdminAta,
          whMintAuthority.publicKey,
          fakeMintAccount.publicKey,
        ),
        createAssociatedTokenAccountIdempotentInstruction(
          whMintAuthority.publicKey,
          fakeVesterTa,
          vester.publicKey,
          fakeMintAccount.publicKey,
        ),
        createMintToInstruction(
          fakeMintAccount.publicKey,
          fakeAdminAta,
          whMintAuthority.publicKey,
          1e11,
        ),
      ];
      await stakeConnection.provider.sendAndConfirm(tx, [
        whMintAuthority,
        fakeMintAccount,
      ]);

      fakeAccounts = {
        ...accounts,
        mint: fakeMintAccount.publicKey,
        config: fakeConfig,
        vault: fakeVault,
        vesterTa: fakeVesterTa,
        adminAta: fakeAdminAta,
        recovery: fakeAdminAta,
      };

      await stakeConnection.program.methods
        .initializeVestingConfig(seed)
        .accounts({ ...fakeAccounts })
        .signers([whMintAuthority])
        .rpc()
        .then(confirm);

      fakeVestingBalanceAccount = PublicKey.findProgramAddressSync(
        [
          Buffer.from(wasm.Constants.VESTING_BALANCE_SEED()),
          fakeConfig.toBuffer(),
          vester.publicKey.toBuffer(),
        ],
        stakeConnection.program.programId,
      )[0];

      fakeAccounts = {
        ...fakeAccounts,
        vestingBalance: fakeVestingBalanceAccount,
      };
      await stakeConnection.program.methods
        .createVestingBalance()
        .accounts({ ...fakeAccounts })
        .signers([whMintAuthority])
        .rpc()
        .then(confirm);

      fakeAccounts = { ...fakeAccounts, vest: fakeVestNow };
      await stakeConnection.program.methods
        .createVesting(NOW, new BN(1337e6))
        .accounts({ ...fakeAccounts })
        .signers([whMintAuthority])
        .rpc()
        .then(confirm);

      tx = new Transaction();
      tx.add(
        createTransferCheckedInstruction(
          fakeAdminAta,
          fakeMintAccount.publicKey,
          fakeVault,
          whMintAuthority.publicKey,
          1337e6,
          6,
          undefined,
          TOKEN_PROGRAM_ID,
        ),
      );
      await stakeConnection.provider.sendAndConfirm(tx, [whMintAuthority]);

      await stakeConnection.program.methods
        .finalizeVestingConfig()
        .accounts({ ...fakeAccounts })
        .signers([whMintAuthority])
        .rpc()
        .then(confirm);
    });

    it("should fail to delegate with invalid vesting token", async () => {
      let stakeAccountCheckpointsAddress =
        await vesterStakeConnection.delegate_with_vest(
          vesterStakeConnection.userPublicKey(),
          WHTokenBalance.fromString("0"),
          true,
          config,
        );
      let delegateeStakeAccountCheckpointsAddress =
        await stakeConnection.getStakeAccountCheckpointsAddress(
          vesterStakeConnection.userPublicKey(),
        );
      let currentDelegateStakeAccountCheckpointsAddress =
        await stakeConnection.delegates(stakeAccountCheckpointsAddress);

      try {
        await vesterStakeConnection.program.methods
          .delegate(delegateeStakeAccountCheckpointsAddress)
          .accounts({
            currentDelegateStakeAccountCheckpoints:
              currentDelegateStakeAccountCheckpointsAddress,
            delegateeStakeAccountCheckpoints:
              delegateeStakeAccountCheckpointsAddress,
            stakeAccountCheckpoints: stakeAccountCheckpointsAddress,
            vestingConfig: fakeConfig,
            vestingBalance: fakeVestingBalanceAccount,
            mint: whMintAccount.publicKey,
          })
          .rpc()
          .then(confirm);

        assert.fail("Expected error was not thrown");
      } catch (e) {
        assert(
          (e as AnchorError).error?.errorCode?.code === "InvalidVestingMint",
        );
      }
    });
>>>>>>> 3759289f
  });
});<|MERGE_RESOLUTION|>--- conflicted
+++ resolved
@@ -9,20 +9,15 @@
 } from "@solana/web3.js";
 import {
   ASSOCIATED_TOKEN_PROGRAM_ID,
-<<<<<<< HEAD
-=======
-  MINT_SIZE,
-  TOKEN_PROGRAM_ID,
+  createAssociatedTokenAccountIdempotentInstruction,
   createInitializeMintInstruction,
->>>>>>> 3759289f
-  createAssociatedTokenAccountIdempotentInstruction,
   createMintToInstruction,
   createTransferCheckedInstruction,
   getAccount,
   getAssociatedTokenAddressSync,
   getMinimumBalanceForRentExemptMint,
   MINT_SIZE,
-  TOKEN_2022_PROGRAM_ID,
+  TOKEN_PROGRAM_ID,
 } from "@solana/spl-token";
 import assert from "assert";
 import {
@@ -32,11 +27,6 @@
   newUserStakeConnection,
   readAnchorConfig,
   standardSetup,
-<<<<<<< HEAD
-=======
-  startValidator,
-  transferSolFromValidatorWallet,
->>>>>>> 3759289f
 } from "./utils/before";
 import path from "path";
 import { AnchorError } from "@coral-xyz/anchor";
@@ -73,12 +63,8 @@
   const EVEN_LATER_AGAIN = EVEN_LATER.add(new BN(1000));
 
   const vester = Keypair.generate();
-<<<<<<< HEAD
   const newVester = Keypair.generate();
   const vesterWithoutAccount = Keypair.generate();
-  const mint = Keypair.generate();
-=======
->>>>>>> 3759289f
   const seed = new BN(randomBytes(8));
 
   let accounts,
@@ -145,29 +131,17 @@
       false,
       TOKEN_PROGRAM_ID,
     );
-    vesterTa = getAssociatedTokenAddressSync(
-      mint.publicKey,
-      vester.publicKey,
-      false,
-      TOKEN_2022_PROGRAM_ID,
-    );
     newVesterTa = getAssociatedTokenAddressSync(
-      mint.publicKey,
+      whMintAccount.publicKey,
       newVester.publicKey,
       false,
-      TOKEN_2022_PROGRAM_ID,
-    );
-    newVesterTa = getAssociatedTokenAddressSync(
-      mint.publicKey,
-      newVester.publicKey,
-      false,
-      TOKEN_2022_PROGRAM_ID,
+      TOKEN_PROGRAM_ID,
     );
     vesterTaWithoutAccount = getAssociatedTokenAddressSync(
-      mint.publicKey,
+      whMintAccount.publicKey,
       vesterWithoutAccount.publicKey,
       false,
-      TOKEN_2022_PROGRAM_ID,
+      TOKEN_PROGRAM_ID,
     );
     adminAta = getAssociatedTokenAddressSync(
       whMintAccount.publicKey,
@@ -245,13 +219,18 @@
     )[0];
 
     newVestingBalance = PublicKey.findProgramAddressSync(
-      [Buffer.from("vesting_balance"), newVester.publicKey.toBuffer()],
+      [
+        Buffer.from(wasm.Constants.VESTING_BALANCE_SEED()),
+        config.toBuffer(),
+        newVester.publicKey.toBuffer(),
+      ],
       stakeConnection.program.programId,
     )[0];
 
     vestingBalanceWithoutAccount = PublicKey.findProgramAddressSync(
       [
-        Buffer.from("vesting_balance"),
+        Buffer.from(wasm.Constants.VESTING_BALANCE_SEED()),
+        config.toBuffer(),
         vesterWithoutAccount.publicKey.toBuffer(),
       ],
       stakeConnection.program.programId,
@@ -321,30 +300,23 @@
         whMintAccount.publicKey,
       ),
       createAssociatedTokenAccountIdempotentInstruction(
-<<<<<<< HEAD
-        stakeConnection.provider.publicKey,
-        newVesterTa,
-        newVester.publicKey,
-        mint.publicKey,
-        TOKEN_2022_PROGRAM_ID,
-      ),
-      createAssociatedTokenAccountIdempotentInstruction(
-        stakeConnection.provider.publicKey,
-=======
         whMintAuthority.publicKey,
->>>>>>> 3759289f
         vesterTa,
         vester.publicKey,
         whMintAccount.publicKey,
       ),
       createAssociatedTokenAccountIdempotentInstruction(
-        stakeConnection.provider.publicKey,
+        whMintAuthority.publicKey,
+        newVesterTa,
+        newVester.publicKey,
+        whMintAccount.publicKey,
+      ),
+      createAssociatedTokenAccountIdempotentInstruction(
+        whMintAuthority.publicKey,
         vesterTaWithoutAccount,
         vesterWithoutAccount.publicKey,
-        mint.publicKey,
-        TOKEN_2022_PROGRAM_ID,
+        whMintAccount.publicKey,
       ),
-
       createMintToInstruction(
         whMintAccount.publicKey,
         adminAta,
@@ -463,7 +435,6 @@
       .then(confirm);
   });
 
-<<<<<<< HEAD
   it("Create another vesting balance", async () => {
     await stakeConnection.program.methods
       .createVestingBalance()
@@ -472,10 +443,11 @@
         vestingBalance: newVestingBalance,
         vesterTa: newVesterTa,
       })
-      .signers([admin])
+      .signers([whMintAuthority])
       .rpc()
       .then(confirm);
-=======
+  });
+
   it("should fail to create vest with invalid admin", async () => {
     try {
       await stakeConnection.program.methods
@@ -493,7 +465,6 @@
     } catch (e) {
       assert((e as AnchorError).error?.errorCode?.code === "ConstraintSeeds");
     }
->>>>>>> 3759289f
   });
 
   it("Create a matured vest", async () => {
@@ -511,7 +482,7 @@
     await stakeConnection.program.methods
       .createVesting(FEW_LATER, new BN(1337e6))
       .accounts({ ...accounts, vest: vestNowForTransfer })
-      .signers([admin])
+      .signers([whMintAuthority])
       .rpc()
       .then(confirm);
     await stakeConnection.program.methods
@@ -522,7 +493,7 @@
         vesterTa: newVesterTa,
         vestingBalance: newVestingBalance,
       })
-      .signers([admin])
+      .signers([whMintAuthority])
       .rpc()
       .then(confirm);
   });
@@ -1059,13 +1030,15 @@
           newStakeAccountCheckpoints: newStakeAccountCheckpointsAddress,
           newStakeAccountMetadata: newStakeAccountMetadataAddress,
           newVestingBalance: newVestingBalance,
+          globalConfig: stakeConnection.configAddress,
         })
         .signers([vester])
         .rpc()
         .then(confirm);
     } catch (e) {
       assert(
-        (e as AnchorError).error?.errorCode?.code === "InvalidVestingBalance",
+        (e as AnchorError).error?.errorCode?.code ===
+          "InvalidStakeAccountOwner",
       );
     }
   });
@@ -1103,6 +1076,7 @@
           newStakeAccountCheckpoints: newStakeAccountCheckpointsAddress,
           newStakeAccountMetadata: newStakeAccountMetadataAddress,
           newVestingBalance: newVestingBalance,
+          globalConfig: stakeConnection.configAddress,
         })
         .signers([vester])
         .rpc()
@@ -1136,13 +1110,13 @@
       );
 
     let vestNowTransfered = PublicKey.findProgramAddressSync(
-        [
-          Buffer.from("vest"),
-          config.toBuffer(),
-          newVesterTa.toBuffer(),
-          FEW_LATER.toBuffer("le", 8),
-        ],
-        stakeConnection.program.programId,
+      [
+        Buffer.from("vest"),
+        config.toBuffer(),
+        newVesterTa.toBuffer(),
+        FEW_LATER.toBuffer("le", 8),
+      ],
+      stakeConnection.program.programId,
     )[0];
 
     await stakeConnection.program.methods
@@ -1156,6 +1130,7 @@
         newStakeAccountMetadata: newStakeAccountMetadataAddress,
         newVest: vestNowTransfered,
         newVestingBalance: newVestingBalance,
+        globalConfig: stakeConnection.configAddress,
       })
       .signers([vester])
       .rpc({
@@ -1201,7 +1176,6 @@
     );
   });
 
-<<<<<<< HEAD
   it("should successfully claim a vest after transfer", async () => {
     let vestNowTransfered = PublicKey.findProgramAddressSync(
       [
@@ -1232,6 +1206,7 @@
         stakeAccountCheckpoints: stakeAccountCheckpointsAddress,
         stakeAccountMetadata: stakeAccountMetadataAddress,
         vestingBalance: newVestingBalance,
+        globalConfig: stakeConnection.configAddress,
       })
       .signers([newVester])
       .rpc({ skipPreflight: false })
@@ -1273,6 +1248,7 @@
         newStakeAccountMetadata: null,
         newVestingBalance: vestingBalanceWithoutAccount,
         newVesterTa: vesterTaWithoutAccount,
+        globalConfig: stakeConnection.configAddress,
       })
       .signers([newVester])
       .rpc({
@@ -1295,7 +1271,8 @@
       updatedNewVestingBalance.totalVestingBalance.toString(),
       "1337000000",
     );
-=======
+  });
+
   describe("InvalidVestingMint", () => {
     before(async () => {
       // Create fake token, fake configuration and fake vestingBalance account
@@ -1485,6 +1462,5 @@
         );
       }
     });
->>>>>>> 3759289f
   });
 });