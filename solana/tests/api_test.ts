import {
  Keypair,
  LAMPORTS_PER_SOL,
  PublicKey,
  SystemProgram,
  Transaction,
  TransactionInstruction,
} from "@solana/web3.js";
import assert from "assert";
import {
  ANCHOR_CONFIG_PATH,
  getPortNumber,
  makeTestConfig,
  newUserStakeConnection,
  readAnchorConfig,
  standardSetup,
  sleep,
} from "./utils/before";
import { getAssociatedTokenAddress } from "@solana/spl-token";
import BN from "bn.js";
import path from "path";
import {
  createNonFinalizedProposalQueryResponseBytes,
  createProposalQueryResponseBytes,
  createProposalQueryResponseBytesWithInvalidChainSpecificQuery,
  createProposalQueryResponseBytesWithInvalidChainSpecificResponse,
  createProposalQueryResponseBytesWithInvalidFunctionSignature,
} from "./utils/api_utils";
import {
  StakeConnection,
  WHTokenBalance,
  TEST_CHECKPOINTS_ACCOUNT_LIMIT,
} from "../app";
import { CheckpointAccount } from "../app/checkpoints";
import crypto from "crypto";
import {
  QueryProxyMock,
  signaturesToSolanaArray,
} from "@wormhole-foundation/wormhole-query-sdk";
import { AnchorError, utils } from "@coral-xyz/anchor";
import * as importedWasm from "@wormhole/staking-wasm";
let wasm = importedWasm;
export { wasm };

const portNumber = getPortNumber(path.basename(__filename));

describe("api", async () => {
  const whMintAccount = new Keypair();
  const whMintAuthority = new Keypair();
  const governanceAuthority = new Keypair();

  const ethProposalResponse = {
    bytes:
      "01000051ced87ef0a0bb371964f793bb665a01435d57c9dc79b9fb6f31323f99f557ee0fa583718753cb3b35fe7c2e9bab2afde3f8cfdbeee0432804cb3c9146027a9401000000370100000001010002010000002a0000000930783132346330643601c02aaa39b223fe8d0a0e5c4f27ead9083c756cc20000000406fdde030100020100000095000000000124c0d60f319af73bad19735c2f795e3bf22c0cb3d6be77b5fbd3bc1cf197efdbfb506c000610e4cf31cfc001000000600000000000000000000000000000000000000000000000000000000000000020000000000000000000000000000000000000000000000000000000000000000d5772617070656420457468657200000000000000000000000000000000000000",
    signatures: [
      "f122af3db0ae62af57bc16f0b3e79c86cbfc860a5994ca65928c06a739a2f4ca0496c7c1de38350e7b7cdc573fa0b7af981f3ac3d60298d67c76ca99d3bcf1040002",
      "7b9af5d9a3438b5d44e04b7ae8c64894b8ea6a94701bf048bd106a3c79a6d2896843dae20b8db3fea62520565ddaf95a24d77783dfd990f7dc60a1a5c39d16840103",
      "1a86399f16aee73e4aac7d9b06359805a818dd753cd3be77d7934a086f32b6d15d9166fa2d30af365c92bd6a8500c94a377d30a4b64741326f220ea920f4ecc20104",
      "d4e9a063e8c015bf33081f2e37b3379870d5de6798d40694a69e92dcf66264540c84b26737617b93742b74d55068295c68ab7630efa8dc4f6d40b9c30ff17fb40006",
      "998f80bd8c4f30ad30850782e9aaa24212470e233d48a126f3b174e241d8668872d0c37d306aecd15a6e740306bb625e31692ab1c58e89fe6030fa00b1e34c4d0107",
      "59a772f2626f7376ff8a5279cea20290b625febd9b0dc8c312fcf59a3427445b4a97acbfe9394eacd709a6c49763bcb9d6bf7464f32020338a0f2edc824864f00109",
      "4160ea981f0c5c1e9677aea518e5e999216dc6320b92037aea92266975468e9b2be7e73594f8e5b58290f57d7d0875654da779f38e1b167d06f71fead234d4a3010a",
      "634f00406ff3d8ef65c5cb12bdb7cccdbc8da65025775e3a1f230ec167033de719dcdddb103c98be132478d559c4d8ee0b73f74bd89b06d525d4f6f09e8048c6000c",
      "e7580e30907d0077951b62febd93daf3e9ae1887fe7b23c7a06354bb9aefb73c5613cbffb64e9887de71a90ab534533613f4b728a902a0be908e33b2bc070909010d",
      "23fe620935057eab2e45cfeea8965985c0f3c96122ed1d12df3f39d1484eaeb940ad4dc225825fb68231384a094d420930f5060061b6dec71df4f1c752184a4a010e",
      "ed986adf2099a6dc08bed9b6260d72bccf3e2226d774464b4761e7f885ff765d0d5291f1429b14862a52b6991a95fa6b842b66c2c3459970db2f314a1acd27710110",
      "51b5c3b2f16104357ebce559f145ec0f6c1fcbec205dfcaefc1f131191e17fca0eb4eb76b6ff6550d1091644e00314ecd8aa94701e2ef8f00e5b62482710ef3c0011",
      "a3d0cba06bf40ed5a3cc858dde5d3ab5ad016b242c273532c5b1419efe5863ae35d315a7087d6f0592c4dc3a7fccb4b6f1893af558a282728f5d9f468921ffd70012",
    ],
  };

  const sepoliaEthProposalResponse = {
    bytes:
      "01000099920f75f0a3cb47a3284aa10c527942f9584b6b45ddfee7b0c428074f5a09be423519751ed54e034b8f7f88082ee3209cb2ebbcc36748a3662c1c9aaea40ba4010000005601000000000127120100000049000000083078363866643932012574802db8590ee5c9efc5ebebfef1e174b712fc00000024eb9b9838462c69856d29579a9fd5d80ced46f98862f1c83b47c04b928676f7e6919ad1f20127120100000075000000000068fd92661f69fa2dd05b39802af57c3a59e4292d75a41652ada0747a310233e474d7a2000624846c1719000100000040462c69856d29579a9fd5d80ced46f98862f1c83b47c04b928676f7e6919ad1f200000000000000000000000000000000000000000000000000000000670cd112",
    signatures: [
      "bd1f4486d0aa0bf2a850272fc1822937e1a833f991de2e441fa96a4e3f098bcf0bdca11b1d126d432c658e0fcb712db5a7373451c8ad7a5f02db287f93a2ab3d0100",
    ],
  };

  let stakeConnection: StakeConnection;
  let user2StakeConnection: StakeConnection;
  let user3StakeConnection: StakeConnection;
  let user4StakeConnection: StakeConnection;
  let user5StakeConnection: StakeConnection;
  let user6StakeConnection: StakeConnection;
<<<<<<< HEAD
=======
  let user7StakeConnection: StakeConnection;
>>>>>>> d0d1849c
  let user8StakeConnection: StakeConnection;

  let controller;
  let owner;
  let user2;
  let user3;
  let user4;
  let user6;
<<<<<<< HEAD
=======
  let user7;
>>>>>>> d0d1849c
  let user8;
  let delegate;

  const confirm = async (signature: string): Promise<string> => {
    const block =
      await stakeConnection.provider.connection.getLatestBlockhash();
    await stakeConnection.provider.connection.confirmTransaction({
      signature,
      ...block,
    });

    return signature;
  };

  after(async () => {
    controller.abort();
  });

  before(async () => {
    const config = readAnchorConfig(ANCHOR_CONFIG_PATH);
    ({ controller, stakeConnection } = await standardSetup(
      portNumber,
      config,
      whMintAccount,
      whMintAuthority,
      governanceAuthority,
      makeTestConfig(whMintAccount.publicKey),
      WHTokenBalance.fromString("1000"),
    ));
    owner = stakeConnection.provider.wallet.publicKey;

    user2StakeConnection = await newUserStakeConnection(
      stakeConnection,
      Keypair.generate(),
      config,
      whMintAccount,
      whMintAuthority,
      WHTokenBalance.fromString("1000"),
    );
    user2 = user2StakeConnection.provider.wallet.publicKey;

    user3StakeConnection = await newUserStakeConnection(
      stakeConnection,
      Keypair.generate(),
      config,
      whMintAccount,
      whMintAuthority,
      WHTokenBalance.fromString("1000"),
    );
    user3 = user3StakeConnection.provider.wallet.publicKey;

    user4StakeConnection = await newUserStakeConnection(
      stakeConnection,
      Keypair.generate(),
      config,
      whMintAccount,
      whMintAuthority,
      WHTokenBalance.fromString("1000"),
    );
    user4 = user4StakeConnection.provider.wallet.publicKey;

    user5StakeConnection = await newUserStakeConnection(
      stakeConnection,
      Keypair.generate(),
      config,
      whMintAccount,
      whMintAuthority,
      WHTokenBalance.fromString("1000"),
    );

    user6StakeConnection = await newUserStakeConnection(
      stakeConnection,
      Keypair.generate(),
      config,
      whMintAccount,
      whMintAuthority,
      WHTokenBalance.fromString("1000"),
    );
    user6 = user6StakeConnection.provider.wallet.publicKey;

<<<<<<< HEAD
=======
    user7StakeConnection = await newUserStakeConnection(
      stakeConnection,
      Keypair.generate(),
      config,
      whMintAccount,
      whMintAuthority,
      WHTokenBalance.fromString("1000"),
    );
    user7 = user7StakeConnection.provider.wallet.publicKey;

>>>>>>> d0d1849c
    user8StakeConnection = await newUserStakeConnection(
      stakeConnection,
      Keypair.generate(),
      config,
      whMintAccount,
      whMintAuthority,
      WHTokenBalance.fromString("1000"),
    );
<<<<<<< HEAD
    user8 = user8StakeConnection.provider.wallet.publicKey;
=======
    user8 = user7StakeConnection.provider.wallet.publicKey;
>>>>>>> d0d1849c
  });

  it("postSignatures", async () => {
    const guardianSignaturesPda = await await stakeConnection.postSignatures(
      ethProposalResponse.signatures,
    );
    const { guardianSignaturesData } =
      await stakeConnection.fetchGuardianSignaturesData(guardianSignaturesPda);
    const expectedSignatures = signaturesToSolanaArray(
      ethProposalResponse.signatures,
    );
    assert.equal(
      Buffer.from(guardianSignaturesData.guardianSignatures[1]).toString("hex"),
      Buffer.from(expectedSignatures[1]).toString("hex"),
    );
  });

  describe("addProposal", () => {
    it("should correctly add a proposal", async () => {
      const proposalIdInput = crypto
        .createHash("sha256")
        .update("proposalId11")
        .digest();
      const voteStart = Math.floor(Date.now() / 1000);

      const ethProposalResponseBytes = createProposalQueryResponseBytes(
        proposalIdInput,
        voteStart,
      );

      const mock = new QueryProxyMock({});
      const mockSignatures = mock.sign(ethProposalResponseBytes);
      const guardianSignaturesPda =
        await stakeConnection.postSignatures(mockSignatures);
      const mockGuardianSetIndex = 5;

      await stakeConnection.addProposal(
        proposalIdInput,
        ethProposalResponseBytes,
        guardianSignaturesPda,
        mockGuardianSetIndex,
      );

      const { proposalAccountData } =
        await stakeConnection.fetchProposalAccountData(proposalIdInput);
      assert.equal(
        Buffer.from(proposalAccountData.id).toString("hex"),
        proposalIdInput.toString("hex"),
      );
      assert.equal(
        proposalAccountData.voteStart.toString(),
        voteStart.toString(),
      );
      assert.equal(proposalAccountData.againstVotes.toString(), "0");
      assert.equal(proposalAccountData.forVotes.toString(), "0");
      assert.equal(proposalAccountData.abstainVotes.toString(), "0");
    });

    it.skip("should correctly add a real sepolia proposal", async () => {
      const proposalIdArray = Buffer.from(
        "462c69856d29579a9fd5d80ced46f98862f1c83b47c04b928676f7e6919ad1f2",
        "hex",
      );
      const voteStart = Buffer.from(
        "00000000000000000000000000000000000000000000000000000000670cd112",
        "hex",
      );

      const guardianSignaturesPda = await stakeConnection.postSignatures(
        sepoliaEthProposalResponse.signatures,
      );

      await stakeConnection.addProposal(
        proposalIdArray,
        Buffer.from(sepoliaEthProposalResponse.bytes, "hex"),
        guardianSignaturesPda,
        0,
      );

      const { proposalAccountData } =
        await stakeConnection.fetchProposalAccountData(proposalIdArray);
      assert.equal(
        Buffer.from(proposalAccountData.id).toString("hex"),
        proposalIdArray.toString("hex"),
      );
      assert.equal(
        proposalAccountData.voteStart.toString(),
        voteStart.toString(),
      );
      assert.equal(proposalAccountData.againstVotes.toString(), "0");
      assert.equal(proposalAccountData.forVotes.toString(), "0");
      assert.equal(proposalAccountData.abstainVotes.toString(), "0");
    });

    it("should revert if query block is not finalized", async () => {
      const proposalIdInput = crypto
        .createHash("sha256")
        .update("proposalId12")
        .digest();
      const voteStart = Math.floor(Date.now() / 1000);

      // Create a correct query, but with an incorrect finality (not “finalized”)
      const nonFinalizedEthProposalResponseBytes =
        createNonFinalizedProposalQueryResponseBytes(
          proposalIdInput,
          voteStart,
        );

      const mock = new QueryProxyMock({});
      const mockSignatures = mock.sign(nonFinalizedEthProposalResponseBytes);
      const guardianSignaturesPda =
        await stakeConnection.postSignatures(mockSignatures);
      const mockGuardianSetIndex = 5;

      try {
        await stakeConnection.addProposal(
          proposalIdInput,
          nonFinalizedEthProposalResponseBytes,
          guardianSignaturesPda,
          mockGuardianSetIndex,
          true,
        );
        assert.fail("Expected error was not thrown");
      } catch (e) {
        assert(
          (e as AnchorError).error?.errorCode?.code === "NonFinalizedBlock",
        );
      }
    });

    it("should revert if chain-specific query is invalid", async () => {
      const proposalIdInput = crypto
        .createHash("sha256")
        .update("proposalId13")
        .digest();
      const voteStart = Math.floor(Date.now() / 1000);

      // Create an invalid chain-specific query that does not match EthCallWithFinalityQueryRequest
      const invalidQueryEthProposalResponseBytes =
        createProposalQueryResponseBytesWithInvalidChainSpecificQuery(
          proposalIdInput,
          voteStart,
        );

      const mock = new QueryProxyMock({});
      const mockSignatures = mock.sign(invalidQueryEthProposalResponseBytes);
      const guardianSignaturesPda =
        await stakeConnection.postSignatures(mockSignatures);
      const mockGuardianSetIndex = 5;

      try {
        await stakeConnection.addProposal(
          proposalIdInput,
          invalidQueryEthProposalResponseBytes,
          guardianSignaturesPda,
          mockGuardianSetIndex,
          true,
        );
        assert.fail("Expected error was not thrown");
      } catch (e) {
        assert(
          (e as AnchorError).error?.errorCode?.code ===
            "InvalidChainSpecificQuery",
        );
      }
    });

    it("should revert if chain-specific response is invalid", async () => {
      const proposalIdInput = crypto
        .createHash("sha256")
        .update("proposalId1")
        .digest();
      const voteStart = Math.floor(Date.now() / 1000);

      // Create an invalid response that does not match EthCallWithFinalityQueryResponse
      const invalidResponseEthProposalResponseBytes =
        createProposalQueryResponseBytesWithInvalidChainSpecificResponse(
          proposalIdInput,
          voteStart,
        );

      const mock = new QueryProxyMock({});
      const mockSignatures = mock.sign(invalidResponseEthProposalResponseBytes);
      const guardianSignaturesPda =
        await stakeConnection.postSignatures(mockSignatures);
      const mockGuardianSetIndex = 5;

      try {
        await stakeConnection.addProposal(
          proposalIdInput,
          invalidResponseEthProposalResponseBytes,
          guardianSignaturesPda,
          mockGuardianSetIndex,
          true,
        );
        assert.fail("Expected error was not thrown");
      } catch (e) {
        assert(
          (e as AnchorError).error?.errorCode?.code ===
            "InvalidChainSpecificResponse",
        );
      }
    });

    it("should revert if function signature is invalid", async () => {
      const proposalIdInput = crypto
        .createHash("sha256")
        .update("proposalId14")
        .digest();
      const voteStart = Math.floor(Date.now() / 1000);

      // Create a query with an invalid function signature
      const invalidFunctionSignatureEthProposalResponseBytes =
        createProposalQueryResponseBytesWithInvalidFunctionSignature(
          proposalIdInput,
          voteStart,
        );

      const mock = new QueryProxyMock({});
      const mockSignatures = mock.sign(
        invalidFunctionSignatureEthProposalResponseBytes,
      );
      const guardianSignaturesPda =
        await stakeConnection.postSignatures(mockSignatures);
      const mockGuardianSetIndex = 5;

      try {
        await stakeConnection.addProposal(
          proposalIdInput,
          invalidFunctionSignatureEthProposalResponseBytes,
          guardianSignaturesPda,
          mockGuardianSetIndex,
          true,
        );
        assert.fail("Expected error was not thrown");
      } catch (e) {
        assert(
          (e as AnchorError).error?.errorCode?.code ===
            "InvalidFunctionSignature",
        );
      }
    });

    it("should revert if voteStart is zero", async () => {
      const proposalIdInput = crypto
        .createHash("sha256")
        .update("proposalId15")
        .digest();
      const voteStart = 0;

      const ethProposalResponseBytes = createProposalQueryResponseBytes(
        proposalIdInput,
        voteStart,
      );
      const mock = new QueryProxyMock({});
      const mockSignatures = mock.sign(ethProposalResponseBytes);
      const guardianSignaturesPda =
        await stakeConnection.postSignatures(mockSignatures);
      const mockGuardianSetIndex = 5;

      try {
        await stakeConnection.addProposal(
          proposalIdInput,
          ethProposalResponseBytes,
          guardianSignaturesPda,
          mockGuardianSetIndex,
          true,
        );

        assert.fail("Expected error was not thrown");
      } catch (e) {
        assert(
          (e as AnchorError).error?.errorCode?.code ===
            "ProposalNotInitialized",
        );
      }
    });

    it("should revert if the vote start value is more than 8 bytes", async () => {
      const proposalIdInput = crypto
        .createHash("sha256")
        .update("proposalId16")
        .digest();
      const voteStart = Number("18446744073709551616"); // this is 2^64, which exceeds the maximum value of u64

      const ethProposalResponseBytes = createProposalQueryResponseBytes(
        proposalIdInput,
        voteStart,
      );
      const mock = new QueryProxyMock({});
      const mockSignatures = mock.sign(ethProposalResponseBytes);
      const guardianSignaturesPda =
        await stakeConnection.postSignatures(mockSignatures);
      const mockGuardianSetIndex = 5;

      try {
        await stakeConnection.addProposal(
          proposalIdInput,
          ethProposalResponseBytes,
          guardianSignaturesPda,
          mockGuardianSetIndex,
          true,
        );

        assert.fail("Expected error was not thrown");
      } catch (e) {
        assert(
          (e as AnchorError).error?.errorCode?.code ===
            "ErrorOfVoteStartParsing",
        );
      }
    });
  });

  it("proposalVotes", async () => {
    const proposalIdInput = crypto
      .createHash("sha256")
      .update("proposalId2")
      .digest();
    const voteStart = Math.floor(Date.now() / 1000);

    const ethProposalResponseBytes = createProposalQueryResponseBytes(
      proposalIdInput,
      voteStart,
    );
    const mock = new QueryProxyMock({});
    const mockSignatures = mock.sign(ethProposalResponseBytes);
    const guardianSignaturesPda =
      await stakeConnection.postSignatures(mockSignatures);
    const mockGuardianSetIndex = 5;

    await stakeConnection.addProposal(
      proposalIdInput,
      ethProposalResponseBytes,
      guardianSignaturesPda,
      mockGuardianSetIndex,
    );

    const { proposalId, againstVotes, forVotes, abstainVotes } =
      await stakeConnection.proposalVotes(proposalIdInput);

    assert.equal(proposalId.toString("hex"), proposalIdInput.toString("hex"));
    assert.equal(againstVotes.toString(), "0");
    assert.equal(forVotes.toString(), "0");
    assert.equal(abstainVotes.toString(), "0");
  });

  describe("delegate", () => {
    it("should successfully delegate votes", async () => {
      let stakeAccountMetadataAddress =
        await stakeConnection.getStakeMetadataAddress(owner);
      assert.equal(stakeAccountMetadataAddress, undefined);

      await sleep(2000);
      await stakeConnection.delegate(owner, WHTokenBalance.fromString("100"));
      stakeAccountMetadataAddress =
        await stakeConnection.getStakeMetadataAddress(owner);
      let stakeAccountCheckpointsAddress =
        await stakeConnection.getStakeAccountCheckpointsAddressByMetadata(
          stakeAccountMetadataAddress,
          false,
        );
      let stakeAccount = await stakeConnection.loadStakeAccount(
        stakeAccountCheckpointsAddress,
      );
      assert.equal(
        stakeAccount.tokenBalance.toString(),
        "100000000", // 100 * 10**6
      );

      await sleep(2000);
      await stakeConnection.delegate(owner, WHTokenBalance.fromString("100"));

      stakeAccount = await stakeConnection.loadStakeAccount(
        stakeAccountCheckpointsAddress,
      );
      assert.equal(
        stakeAccount.tokenBalance.toString(),
        "200000000", // 200 * 10**6
      );

      await sleep(2000);
      await stakeConnection.delegate(owner, WHTokenBalance.fromString("100"));

      stakeAccount = await stakeConnection.loadStakeAccount(
        stakeAccountCheckpointsAddress,
      );
      assert.equal(
        stakeAccount.tokenBalance.toString(),
        "300000000", // 300 * 10**6
      );
    });

    it("should change delegate account correctly", async () => {
      let stakeAccountMetadataAddress =
        await stakeConnection.getStakeMetadataAddress(owner);
      let stakeAccountCheckpointsAddress =
        await stakeConnection.getStakeAccountCheckpointsAddressByMetadata(
          stakeAccountMetadataAddress,
          false,
        );
      let stakeAccount = await stakeConnection.loadStakeAccount(
        stakeAccountCheckpointsAddress,
      );
      assert.equal(
        stakeAccount.tokenBalance.toString(),
        "300000000", // 300 * 10**6
      );

      await sleep(2000);
      stakeAccountCheckpointsAddress = await stakeConnection.delegate(
        undefined,
        WHTokenBalance.fromString("10"),
      );
      await sleep(2000);
      let user2stakeAccountCheckpointsAddress =
        await user2StakeConnection.delegate(
          undefined,
          WHTokenBalance.fromString("10"),
        );
      await sleep(2000);
      await stakeConnection.delegate(user2, WHTokenBalance.fromString("10"));
      delegate = await stakeConnection.delegates(owner);

      assert.equal(delegate.toBase58(), user2.toBase58());
    });

    it("should fail when delegating with an invalid current_delegate_stake_account_owner parameter", async () => {
      await sleep(2000);
      await user2StakeConnection.delegate(
        user2,
        WHTokenBalance.fromString("10"),
      );

      await sleep(2000);
      await stakeConnection.delegate(user2, WHTokenBalance.fromString("10"));
      let currentDelegate = await stakeConnection.delegates(owner);
      assert.equal(currentDelegate.toBase58(), user2.toBase58());
      let currentDelegateStakeAccountCheckpointsAddress =
        await stakeConnection.getStakeAccountCheckpointsAddress(
          currentDelegate,
          0,
        );

      await sleep(2000);
      const user3StakeAccountCheckpointsAddress =
        await user3StakeConnection.delegate(
          user3,
          WHTokenBalance.fromString("10"),
        );

      try {
        await stakeConnection.program.methods
          .delegate(
            user3, // delegatee: Pubkey
            user3, // Invalid current_delegate_stake_account_owner: Pubkey
          )
          .accounts({
            currentDelegateStakeAccountCheckpoints:
              currentDelegateStakeAccountCheckpointsAddress,
            delegateeStakeAccountCheckpoints:
              user3StakeAccountCheckpointsAddress,
            vestingConfig: null,
            vestingBalance: null,
            mint: stakeConnection.config.votingTokenMint,
          })
          .rpc();

        assert.fail("Expected an error but none was thrown");
      } catch (e) {
        assert(
          (e as AnchorError).error?.errorCode?.code ===
            "InvalidCurrentDelegate",
        );
      }
    });

    it("should fail when delegating with an invalid currentDelegateStakeAccountCheckpoints account", async () => {
      await sleep(2000);
      await user2StakeConnection.delegate(
        user2,
        WHTokenBalance.fromString("10"),
      );

      await sleep(2000);
      await stakeConnection.delegate(user2, WHTokenBalance.fromString("10"));
      let currentDelegate = await stakeConnection.delegates(owner);
      assert.equal(currentDelegate.toBase58(), user2.toBase58());

      await sleep(2000);
      const user3StakeAccountCheckpointsAddress =
        await user3StakeConnection.delegate(
          user3,
          WHTokenBalance.fromString("700"),
        );

      try {
        await stakeConnection.program.methods
          .delegate(
            user3, // delegatee: Pubkey
            currentDelegate, // current_delegate_stake_account_owner: Pubkey
          )
          .accounts({
            currentDelegateStakeAccountCheckpoints:
              user3StakeAccountCheckpointsAddress, // Invalid current delegate checkpoints account
            delegateeStakeAccountCheckpoints:
              user3StakeAccountCheckpointsAddress,
            vestingConfig: null,
            vestingBalance: null,
            mint: stakeConnection.config.votingTokenMint,
          })
          .rpc();

        assert.fail("Expected an error but none was thrown");
      } catch (e) {
        assert((e as AnchorError).error?.errorCode?.code === "ConstraintSeeds");
      }
    });

    it("should fail when delegating with an invalid delegateeStakeAccountCheckpoints account", async () => {
      await sleep(2000);

      await user2StakeConnection.delegate(
        user2,
        WHTokenBalance.fromString("10"),
      );

      await sleep(2000);
      const ownerStakeAccountCheckpointsAddress =
        await stakeConnection.delegate(user2, WHTokenBalance.fromString("10"));

      let currentDelegate = await stakeConnection.delegates(owner);
      assert.equal(currentDelegate.toBase58(), user2.toBase58());
      let currentDelegateStakeAccountCheckpointsAddress =
        await stakeConnection.getStakeAccountCheckpointsAddress(
          currentDelegate,
          0,
        );

      await sleep(2000);
      await user3StakeConnection.delegate(
        user3,
        WHTokenBalance.fromString("10"),
      );

      try {
        await stakeConnection.program.methods
          .delegate(
            user3, // delegatee: Pubkey
            currentDelegate, // current_delegate_stake_account_owner: Pubkey
          )
          .accounts({
            currentDelegateStakeAccountCheckpoints:
              currentDelegateStakeAccountCheckpointsAddress,
            delegateeStakeAccountCheckpoints:
              ownerStakeAccountCheckpointsAddress, // Invalid delegatee checkpoints account
            vestingConfig: null,
            vestingBalance: null,
            mint: stakeConnection.config.votingTokenMint,
          })
          .rpc();

        assert.fail("Expected an error but none was thrown");
      } catch (e) {
        assert((e as AnchorError).error?.errorCode?.code === "ConstraintSeeds");
      }
    });
  });

  describe("withdrawTokens", () => {
    it("should successfully withdrawTokens", async () => {
      let stakeAccountMetadataAddress =
        await stakeConnection.getStakeMetadataAddress(owner);
      let stakeAccountCheckpointsAddress =
        await stakeConnection.getStakeAccountCheckpointsAddressByMetadata(
          stakeAccountMetadataAddress,
          false,
        );
      let stakeAccount = await stakeConnection.loadStakeAccount(
        stakeAccountCheckpointsAddress,
      );
      assert.equal(
        stakeAccount.tokenBalance.toString(),
        "350000000", // 350 * 10**6
      );

      await sleep(2000);
      await stakeConnection.delegate(
        undefined,
        WHTokenBalance.fromString("100"),
      );

      stakeAccount = await stakeConnection.loadStakeAccount(
        stakeAccountCheckpointsAddress,
      );
      assert.equal(
        stakeAccount.tokenBalance.toString(),
        "450000000", // 450 * 10**6
      );

      await sleep(2000);
      await stakeConnection.withdrawTokens(
        stakeAccount,
        WHTokenBalance.fromString("50"),
      );

      stakeAccount = await stakeConnection.loadStakeAccount(
        stakeAccountCheckpointsAddress,
      );
      assert.equal(
        stakeAccount.tokenBalance.toString(),
        "400000000", // 400 * 10**6
      );
    });

    it("should fail when withdrawal with an invalid current_delegate_stake_account_metadata_owner parameter", async () => {
      await sleep(2000);
      await user2StakeConnection.delegate(
        undefined,
        WHTokenBalance.fromString("10"),
      );

      await sleep(2000);
      await stakeConnection.delegate(user2, WHTokenBalance.fromString("10"));
      let currentDelegate = await stakeConnection.delegates(owner);
      assert.equal(currentDelegate.toBase58(), user2.toBase58());
      let currentDelegateStakeAccountCheckpointsAddress =
        await stakeConnection.getStakeAccountCheckpointsAddress(
          currentDelegate,
          0,
        );

      const toAccount = await getAssociatedTokenAddress(
        stakeConnection.config.votingTokenMint,
        owner,
        true,
      );

      try {
        await stakeConnection.program.methods
          .withdrawTokens(
            WHTokenBalance.fromString("5").toBN(), // amount: u64
            owner, // Invalid current_delegate_stake_account_metadata_owner: Pubkey
            owner, // stake_account_metadata_owner: Pubkey
          )
          .accounts({
            currentDelegateStakeAccountCheckpoints:
              currentDelegateStakeAccountCheckpointsAddress,
            destination: toAccount,
          })
          .rpc();

        assert.fail("Expected an error but none was thrown");
      } catch (e) {
        assert(
          (e as AnchorError).error?.errorCode?.code ===
            "InvalidCurrentDelegate",
        );
      }
    });

    it("should fail when withdrawal with an invalid currentDelegateStakeAccountCheckpoints account", async () => {
      await sleep(2000);
      await user2StakeConnection.delegate(
        undefined,
        WHTokenBalance.fromString("10"),
      );

      await sleep(2000);
      await stakeConnection.delegate(user2, WHTokenBalance.fromString("10"));
      let currentDelegate = await stakeConnection.delegates(owner);
      assert.equal(currentDelegate.toBase58(), user2.toBase58());

      const toAccount = await getAssociatedTokenAddress(
        stakeConnection.config.votingTokenMint,
        owner,
        true,
      );

      await sleep(2000);
      const user3StakeAccountCheckpointsAddress =
        await user3StakeConnection.delegate(
          user3,
          WHTokenBalance.fromString("50"),
        );

      try {
        await stakeConnection.program.methods
          .withdrawTokens(
            WHTokenBalance.fromString("5").toBN(), // amount: u64
            currentDelegate, // current_delegate_stake_account_metadata_owner: Pubkey
            owner, // stake_account_metadata_owner: Pubkey
          )
          .accounts({
            currentDelegateStakeAccountCheckpoints:
              user3StakeAccountCheckpointsAddress, // Invalid current delegate checkpoints account
            destination: toAccount,
          })
          .rpc();

        assert.fail("Expected an error but none was thrown");
      } catch (e) {
        assert((e as AnchorError).error?.errorCode?.code === "ConstraintSeeds");
      }
    });

    it("should withdraw tokens when a user self delegates and properly update the last checkpoint index", async () => {
      await sleep(1000);
      await user8StakeConnection.delegate(
        user8StakeConnection.userPublicKey(),
        WHTokenBalance.fromString("5"),
      );
      
      let currentStakeAccountCheckpointsAddress =
        await user8StakeConnection.getStakeAccountCheckpointsAddress(
          user8StakeConnection.userPublicKey(),
          0,
        );
      
      let currentStakeAccountCheckpoints: CheckpointAccount =
        await user8StakeConnection.fetchCheckpointAccount(
          currentStakeAccountCheckpointsAddress,
        );

      let currentCheckpointCount = currentStakeAccountCheckpoints.getCheckpointCount();
      
      // Fill all bar 1 checkpoints in the limit. Leave 1 space for the withdraw checkpoint
      for (currentCheckpointCount; currentCheckpointCount < TEST_CHECKPOINTS_ACCOUNT_LIMIT - 1; currentCheckpointCount++) {
        await sleep(1000);
        await user8StakeConnection.delegate(
          user8StakeConnection.userPublicKey(),
          WHTokenBalance.fromString("5"),
        );
      }

      let stakeAccount = await user8StakeConnection.loadStakeAccount(
        currentStakeAccountCheckpointsAddress,
      );

      let stakeAccountMetadata = await user8StakeConnection.fetchStakeAccountMetadata(user8StakeConnection.userPublicKey());

      let previousCheckpointAccountIndex = stakeAccountMetadata.stakeAccountCheckpointsLastIndex;
      let balanceBefore = stakeAccount.tokenBalance;

      // This withdraw action fills up the checkpoint account, which should increment the checkpoint account index
      await sleep(1000);
      await user8StakeConnection.withdrawTokens(
        stakeAccount,
        WHTokenBalance.fromString("5"),
      );

      stakeAccount = await user8StakeConnection.loadStakeAccount(
        currentStakeAccountCheckpointsAddress,
      );

      stakeAccountMetadata = await user8StakeConnection.fetchStakeAccountMetadata(user8StakeConnection.userPublicKey());

      
      let newCheckpointAccountIndex = stakeAccountMetadata.stakeAccountCheckpointsLastIndex;
      let balanceAfter = stakeAccount.tokenBalance;

      // Both the checkpoint index and the balance should be properly update
      assert.equal(previousCheckpointAccountIndex + 1, newCheckpointAccountIndex);
      assert.equal(
        balanceBefore - balanceAfter,
        5000000,
      );
      
    });
  });

  describe("castVote", () => {
    it("should fail to castVote if votes were added in the voteWeightWindow", async () => {
      await user6StakeConnection.delegate(
        user6,
        WHTokenBalance.fromString("150"),
      );

      // voteWeightWindow is 10s
      let proposalIdInput = await addTestProposal(
        user6StakeConnection,
        Math.floor(Date.now() / 1000) + 3,
      );

      let stakeAccountMetadataAddress =
        await user6StakeConnection.getStakeMetadataAddress(
          user6StakeConnection.userPublicKey(),
        );
      let previousStakeAccountCheckpointsAddress =
        await user6StakeConnection.getStakeAccountCheckpointsAddressByMetadata(
          stakeAccountMetadataAddress,
          false,
        );

      const { proposalAccount } =
        await user6StakeConnection.fetchProposalAccount(proposalIdInput);

      try {
        await user6StakeConnection.program.methods
          .castVote(
            Array.from(proposalIdInput),
            new BN(10),
            new BN(20),
            new BN(12),
            0,
          )
          .accountsPartial({
            proposal: proposalAccount,
            voterCheckpoints: previousStakeAccountCheckpointsAddress,
            voterCheckpointsNext: null,
          })
          .rpc();

        assert.fail("Expected an error but none was thrown");
      } catch (e) {
        assert(
          (e as AnchorError).error?.errorCode?.code === "CheckpointNotFound",
        );
      }
    });

    it("should successfully castVote", async () => {
      await user3StakeConnection.delegate(
        user3,
        WHTokenBalance.fromString("150"),
      );

      let proposalIdInput = await addTestProposal(
        user3StakeConnection,
        Math.floor(Date.now() / 1000) + 12,
      );

      await user3StakeConnection.castVote(
        proposalIdInput,
        new BN(10),
        new BN(20),
        new BN(12),
        0,
      );
      await user3StakeConnection.castVote(
        proposalIdInput,
        new BN(10),
        new BN(10),
        new BN(0),
        0,
      );
      await user3StakeConnection.castVote(
        proposalIdInput,
        new BN(0),
        new BN(7),
        new BN(10),
        0,
      );

      const { proposalId, againstVotes, forVotes, abstainVotes } =
        await user3StakeConnection.proposalVotes(proposalIdInput);

      assert.equal(proposalId.toString("hex"), proposalIdInput.toString("hex"));
      assert.equal(againstVotes.toString(), "20");
      assert.equal(forVotes.toString(), "37");
      assert.equal(abstainVotes.toString(), "22");
    });

    it("should cast vote with the correct weight", async () => {
      let stakeAccountCheckpointsAddress;
      let proposalIdInput;

      // Create 6 checkpoints, 1 second apart
      for (let i = 0; i < 6; i++) {
        stakeAccountCheckpointsAddress = await user7StakeConnection.delegate(
          user7,
          WHTokenBalance.fromString("50"),
        );

        // Create a proposal with a start time 10 seconds in the future in iteration 5
        // We do this because the vote weight window is 10 seconds
        if (i == 4) {
          proposalIdInput = await addTestProposal(
            user7StakeConnection,
            Math.floor(Date.now() / 1000) + 10,
          );
        }

        await sleep(1000);
      }

      await user7StakeConnection.castVote(
        proposalIdInput,
        new BN(10),
        new BN(20),
        new BN(12),
        0,
      );

      const { proposalId, againstVotes, forVotes, abstainVotes } =
        await user7StakeConnection.proposalVotes(proposalIdInput);

      assert.equal(proposalId.toString("hex"), proposalIdInput.toString("hex"));
      assert.equal(againstVotes.toString(), "10");
      assert.equal(forVotes.toString(), "20");
      assert.equal(abstainVotes.toString(), "12");

    });

    it("should fail to castVote if next voter checkpoints are invalid", async () => {
      await sleep(1000);
      await user4StakeConnection.delegate(
        user4StakeConnection.userPublicKey(),
        WHTokenBalance.fromString("5"),
      );

      let voteStart = Math.floor(Date.now() / 1000) + 25;
      let proposalIdInput = await addTestProposal(
        user4StakeConnection,
        voteStart,
      );
      const { proposalAccount } =
        await user4StakeConnection.fetchProposalAccount(proposalIdInput);

      // filling the checkpoint account to the limit
      for (let i = 1; i < TEST_CHECKPOINTS_ACCOUNT_LIMIT; i++) {
        await sleep(1000);
        await user4StakeConnection.delegate(
          user4StakeConnection.userPublicKey(),
          WHTokenBalance.fromString("5"),
        );
      }

      let currentStakeAccountCheckpointsAddress =
        await user4StakeConnection.getStakeAccountCheckpointsAddress(
          user4StakeConnection.userPublicKey(),
          0,
        );
      let currentStakeAccountCheckpoints: CheckpointAccount =
        await user4StakeConnection.fetchCheckpointAccount(
          currentStakeAccountCheckpointsAddress,
        );
      // current checkpoint account is fully filled out
      assert.equal(
        currentStakeAccountCheckpoints.getCheckpointCount(),
        TEST_CHECKPOINTS_ACCOUNT_LIMIT,
      );
      assert(
        currentStakeAccountCheckpoints.getLastCheckpoint().timestamp <
          voteStart,
      );

      try {
        await user4StakeConnection.program.methods
          .castVote(
            Array.from(proposalIdInput),
            new BN(10),
            new BN(20),
            new BN(12),
            0,
          )
          .accountsPartial({
            proposal: proposalAccount,
            voterCheckpoints: currentStakeAccountCheckpointsAddress,
            voterCheckpointsNext: currentStakeAccountCheckpointsAddress,
          })
          .rpc();

        assert.fail("Expected an error but none was thrown");
      } catch (e) {
        assert(
          (e as AnchorError).error?.errorCode?.code ===
            "InvalidNextVoterCheckpoints",
        );
      }
    });

    it("should fail to castVote if the wanted checkpoint is the last one in the filled account", async () => {
      let currentStakeAccountCheckpointsAddress =
        await user4StakeConnection.getStakeAccountCheckpointsAddress(
          user4StakeConnection.userPublicKey(),
          0,
        );
      let currentStakeAccountCheckpoints: CheckpointAccount =
        await user4StakeConnection.fetchCheckpointAccount(
          currentStakeAccountCheckpointsAddress,
        );

      // current checkpoint account is fully filled out
      assert.equal(
        currentStakeAccountCheckpoints.getCheckpointCount(),
        TEST_CHECKPOINTS_ACCOUNT_LIMIT,
      );

      let proposalIdInput = await addTestProposal(
        user4StakeConnection,
        Math.floor(Date.now() / 1000) + 12,
      );

      const { proposalAccount } =
        await user4StakeConnection.fetchProposalAccount(proposalIdInput);

      try {
        await user4StakeConnection.program.methods
          .castVote(
            Array.from(proposalIdInput),
            new BN(10),
            new BN(20),
            new BN(12),
            0,
          )
          .accountsPartial({
            proposal: proposalAccount,
            voterCheckpoints: currentStakeAccountCheckpointsAddress,
            voterCheckpointsNext: null,
          })
          .rpc();

        assert.fail("Expected an error but none was thrown");
      } catch (e) {
        assert(
          (e as AnchorError).error?.errorCode?.code === "CheckpointOutOfBounds",
        );
      }
    });

    it("should successfully castVote with new checkpoint account created by any random user", async () => {
      // filling the checkpoint account to the limit
      for (let i = 0; i < TEST_CHECKPOINTS_ACCOUNT_LIMIT; i++) {
        await sleep(1000);
        await user5StakeConnection.delegate(
          user5StakeConnection.userPublicKey(),
          WHTokenBalance.fromString("5"),
        );
      }

      let user5StakeAccountMetadataAddress =
        await user5StakeConnection.getStakeMetadataAddress(
          user5StakeConnection.userPublicKey(),
        );
      let user5StakeAccountCheckpointsAddress =
        await user5StakeConnection.getStakeAccountCheckpointsAddressByMetadata(
          user5StakeAccountMetadataAddress,
          true,
        );

      const randomUser = new Keypair();
      let tx = new Transaction();
      tx.instructions = [
        SystemProgram.transfer({
          fromPubkey: stakeConnection.program.provider.publicKey,
          toPubkey: randomUser.publicKey,
          lamports: 10 * LAMPORTS_PER_SOL,
        }),
      ];
      await stakeConnection.program.provider.sendAndConfirm(tx, [
        stakeConnection.program.provider.wallet.payer,
      ]);

      await user5StakeConnection.program.methods
        .createCheckpoints()
        .accounts({
          payer: randomUser.publicKey,
          stakeAccountCheckpoints: user5StakeAccountCheckpointsAddress,
          stakeAccountMetadata: user5StakeAccountMetadataAddress,
        })
        .signers([randomUser])
        .rpc({ skipPreflight: true })
        .then(confirm);

      await user5StakeConnection.delegate(
        user5StakeConnection.userPublicKey(),
        WHTokenBalance.fromString("150"),
      );

      let proposalIdInput = await addTestProposal(
        user5StakeConnection,
        Math.floor(Date.now() / 1000),
      );

      await user5StakeConnection.castVote(
        proposalIdInput,
        new BN(10),
        new BN(20),
        new BN(12),
        0,
      );

      const { proposalId, againstVotes, forVotes, abstainVotes } =
        await user5StakeConnection.proposalVotes(proposalIdInput);

      assert.equal(proposalIdInput.toString("hex"), proposalId.toString("hex"));
      assert.equal(againstVotes.toString(), "10");
      assert.equal(forVotes.toString(), "20");
      assert.equal(abstainVotes.toString(), "12");
    });

    it("should fail to castVote with zeroing out the first checkpoint in new checkpoint account", async () => {
      // filling the checkpoint account to the limit
      for (let i = 0; i < TEST_CHECKPOINTS_ACCOUNT_LIMIT - 1; i++) {
        await sleep(1000);
        await user8StakeConnection.delegate(
          user8StakeConnection.userPublicKey(),
          WHTokenBalance.fromString("5"),
        );
      }

      let user8StakeAccountMetadataAddress =
        await user8StakeConnection.getStakeMetadataAddress(
          user8StakeConnection.userPublicKey(),
        );
      let previousUser8StakeAccountCheckpointsAddress =
        await user8StakeConnection.getStakeAccountCheckpointsAddressByMetadata(
          user8StakeAccountMetadataAddress,
          false,
        );
      let user8StakeAccountCheckpointsAddress =
        PublicKey.findProgramAddressSync(
          [
            utils.bytes.utf8.encode(wasm.Constants.CHECKPOINT_DATA_SEED()),
            user8StakeConnection.userPublicKey().toBuffer(),
            Buffer.from([1]),
          ],
          user8StakeConnection.program.programId,
        )[0];

      let user6StakeAccountMetadataAddress =
        await user6StakeConnection.getStakeMetadataAddress(
          user6StakeConnection.userPublicKey(),
        );
      let user6StakeAccountCheckpointsAddress =
        await user6StakeConnection.getStakeAccountCheckpointsAddressByMetadata(
          user6StakeAccountMetadataAddress,
          false,
        );

      await sleep(2000);
      const instructions: TransactionInstruction[] = [];
      instructions.push(
        await user8StakeConnection.buildTransferInstruction(
          user8StakeConnection.userPublicKey(),
          WHTokenBalance.fromString("5").toBN(),
        ),
      );
      instructions.push(
        await user8StakeConnection.program.methods
          .delegate(
            user8StakeConnection.userPublicKey(),
            user8StakeConnection.userPublicKey(),
          )
          .accountsPartial({
            currentDelegateStakeAccountCheckpoints:
              previousUser8StakeAccountCheckpointsAddress,
            delegateeStakeAccountCheckpoints:
              previousUser8StakeAccountCheckpointsAddress,
            vestingConfig: null,
            vestingBalance: null,
            mint: user8StakeConnection.config.votingTokenMint,
          })
          .instruction(),
      );
      instructions.push(
        await user8StakeConnection.program.methods
          .createCheckpoints()
          .accounts({
            payer: user8StakeConnection.userPublicKey(),
            stakeAccountCheckpoints:
              previousUser8StakeAccountCheckpointsAddress,
            newStakeAccountCheckpoints: user8StakeAccountCheckpointsAddress,
            stakeAccountMetadata: user8StakeAccountMetadataAddress,
          })
          .instruction(),
      );
      instructions.push(
        await user8StakeConnection.program.methods
          .delegate(
            user6StakeConnection.userPublicKey(),
            user8StakeConnection.userPublicKey(),
          )
          .accountsPartial({
            currentDelegateStakeAccountCheckpoints:
              user8StakeAccountCheckpointsAddress,
            delegateeStakeAccountCheckpoints:
              user6StakeAccountCheckpointsAddress,
            vestingConfig: null,
            vestingBalance: null,
            mint: user8StakeConnection.config.votingTokenMint,
          })
          .instruction(),
      );
      await user8StakeConnection.sendAndConfirmAsVersionedTransaction(
        instructions,
      );

      await sleep(2000);
      await user8StakeConnection.delegate(
        user8StakeConnection.userPublicKey(),
        WHTokenBalance.fromString("150"),
      );

      let user8StakeAccountCheckpoints: CheckpointAccount =
        await user8StakeConnection.fetchCheckpointAccount(
          user8StakeAccountCheckpointsAddress,
        );
      assert.equal(
        user8StakeAccountCheckpoints.checkpoints[0].value.toString(),
        "0",
      );
      assert.equal(
        user8StakeAccountCheckpoints.checkpoints[1].value.toString(),
        "225000000",
      );

      let proposalIdInput = await addTestProposal(
        user8StakeConnection,
        Math.floor(Date.now() / 1000),
      );
      const { proposalAccount } =
        await user8StakeConnection.fetchProposalAccount(proposalIdInput);

      try {
        await user8StakeConnection.program.methods
          .castVote(
            Array.from(proposalIdInput),
            new BN(10),
            new BN(20),
            new BN(12),
            0,
          )
          .accountsPartial({
            proposal: proposalAccount,
            voterCheckpoints: previousUser8StakeAccountCheckpointsAddress,
            voterCheckpointsNext: user8StakeAccountCheckpointsAddress,
          })
          .rpc();

        assert.fail("Expected an error but none was thrown");
      } catch (e) {
        assert((e as AnchorError).error?.errorCode?.code === "NoWeight");
      }
    });

    it("should fail when castVote with an invalid voter checkpoints", async () => {
      let proposalId = await addTestProposal(
        user2StakeConnection,
        Math.floor(Date.now() / 1000) + 12,
      );

      await user2StakeConnection.delegate(
        undefined,
        WHTokenBalance.fromString("200"),
      );

      const { proposalAccount } =
        await user2StakeConnection.fetchProposalAccount(proposalId);

      try {
        await user2StakeConnection.program.methods
          .castVote(
            Array.from(proposalId),
            new BN(10),
            new BN(20),
            new BN(12),
            1,
          )
          .accountsPartial({
            proposal: proposalAccount,
            voterCheckpoints:
              await stakeConnection.getStakeAccountCheckpointsAddress(
                user4StakeConnection.userPublicKey(),
                0,
              ),
            voterCheckpointsNext: null,
          })
          .rpc();

        assert.fail("Expected an error but none was thrown");
      } catch (e) {
        assert((e as AnchorError).error?.errorCode?.code === "ConstraintSeeds");
      }
    });
  });
});

async function addTestProposal(
  stakeConnection: StakeConnection,
  voteStart: number,
) {
  const proposalIdInput = crypto
    .createHash("sha256")
    .update("proposalId" + Date.now())
    .digest();

  const ethProposalResponseBytes = createProposalQueryResponseBytes(
    proposalIdInput,
    voteStart,
  );
  const mock = new QueryProxyMock({});
  const mockSignatures = mock.sign(ethProposalResponseBytes);
  const guardianSignaturesPda =
    await stakeConnection.postSignatures(mockSignatures);
  const mockGuardianSetIndex = 5;

  await stakeConnection.addProposal(
    proposalIdInput,
    ethProposalResponseBytes,
    guardianSignaturesPda,
    mockGuardianSetIndex,
  );

  return proposalIdInput;
}<|MERGE_RESOLUTION|>--- conflicted
+++ resolved
@@ -83,10 +83,7 @@
   let user4StakeConnection: StakeConnection;
   let user5StakeConnection: StakeConnection;
   let user6StakeConnection: StakeConnection;
-<<<<<<< HEAD
-=======
   let user7StakeConnection: StakeConnection;
->>>>>>> d0d1849c
   let user8StakeConnection: StakeConnection;
 
   let controller;
@@ -95,10 +92,7 @@
   let user3;
   let user4;
   let user6;
-<<<<<<< HEAD
-=======
   let user7;
->>>>>>> d0d1849c
   let user8;
   let delegate;
 
@@ -179,8 +173,6 @@
     );
     user6 = user6StakeConnection.provider.wallet.publicKey;
 
-<<<<<<< HEAD
-=======
     user7StakeConnection = await newUserStakeConnection(
       stakeConnection,
       Keypair.generate(),
@@ -191,7 +183,6 @@
     );
     user7 = user7StakeConnection.provider.wallet.publicKey;
 
->>>>>>> d0d1849c
     user8StakeConnection = await newUserStakeConnection(
       stakeConnection,
       Keypair.generate(),
@@ -200,11 +191,7 @@
       whMintAuthority,
       WHTokenBalance.fromString("1000"),
     );
-<<<<<<< HEAD
     user8 = user8StakeConnection.provider.wallet.publicKey;
-=======
-    user8 = user7StakeConnection.provider.wallet.publicKey;
->>>>>>> d0d1849c
   });
 
   it("postSignatures", async () => {
