#![deny(unused_must_use)]
#![allow(dead_code)]
#![allow(clippy::upper_case_acronyms)]
#![allow(clippy::result_large_err)]
#![allow(clippy::too_many_arguments)]
// Objects of type Result must be used, otherwise we might
// call a function that returns a Result and not handle the error

use crate::error::MessageExecutorError;
use anchor_lang::prelude::borsh::BorshSchema;
use anchor_lang::prelude::*;
use anchor_spl::token::transfer;
use context::*;
use contexts::*;
use state::checkpoints::{
    find_checkpoint_le, push_checkpoint, push_checkpoint_init, read_checkpoint_at_index, Operation,
};
use std::convert::TryInto;

use wormhole_solana_consts::{CORE_BRIDGE_PROGRAM_ID, SOLANA_CHAIN};

use anchor_lang::solana_program::instruction::{AccountMeta, Instruction};
use anchor_lang::solana_program::program::invoke_signed;

use wormhole_query_sdk::structs::{
    ChainSpecificQuery, ChainSpecificResponse, EthCallData, QueryResponse,
};

use crate::error::{
    ErrorCode, ProposalWormholeMessageError, QueriesSolanaVerifyError, VestingError,
};
use crate::state::GuardianSignatures;
use crate::state::{find_window_length_le, init_window_length, push_new_window_length};

// automatically generate module using program idl found in ./idls
declare_program!(wormhole_bridge_core);

mod context;
mod contexts;
mod error;
mod state;
mod utils;
#[cfg(feature = "wasm")]
pub mod wasm;

#[derive(AnchorSerialize, AnchorDeserialize, Debug, BorshSchema)]
pub struct InitConfigArgs {
    pub max_checkpoints_account_limit: u32,
    pub governance_authority: Pubkey,
    pub voting_token_mint: Pubkey,
    pub vesting_admin: Pubkey,
}

#[event]
pub struct DelegateChanged {
    pub delegator: Pubkey,
    pub from_delegate: Pubkey,
    pub to_delegate: Pubkey,
    pub total_delegated_votes: u64,
}

#[event]
pub struct VoteCast {
    pub voter: Pubkey,
    pub proposal_id: [u8; 32],
    pub weight: u64,
    pub against_votes: u64,
    pub for_votes: u64,
    pub abstain_votes: u64,
}

#[event]
pub struct ProposalCreated {
    pub proposal_id: [u8; 32],
    pub vote_start: u64,
}

declare_id!("AFuHPdrQGsW8rNQ4oEFF35sm5fg36gwrxyqjkjKvi6ap");
#[program]
pub mod staking {
    /// Creates a global config for the program
    use super::*;
    use crate::state::MessageReceived;

    pub fn init_config(ctx: Context<InitConfig>, args: InitConfigArgs) -> Result<()> {
        require!(
            args.vesting_admin.key() != Pubkey::default()
                && args.governance_authority.key() != Pubkey::default(),
            ErrorCode::InvalidAuthority
        );
        let config_account = &mut ctx.accounts.config_account;
        config_account.bump = ctx.bumps.config_account;
        config_account.governance_authority = args.governance_authority;
        config_account.voting_token_mint = args.voting_token_mint;
        config_account.vesting_admin = args.vesting_admin;
        // Make sure the caller can't set the checkpoint account limit too high
        // We don't want to be able to fill up a checkpoint account and cause a DoS
        // Solana accounts are 10MB maximum = 10485760 bytes
        // The checkpoint account contains 8 + 32 + 8 = 48 bytes of fixed data
        // Every checkpoint is 8 + 8 = 16 bytes, so we can fit in (10485760 - 48) / 16 = 655,357 checkpoints
<<<<<<< HEAD
        require!(
            args.max_checkpoints_account_limit <= 655_000,
            ErrorCode::InvalidCheckpointAccountLimit
        );
=======
        require!(args.max_checkpoints_account_limit <= 655_000, ErrorCode::InvalidCheckpointAccountLimit);
        // Similarly make sure max_checkpoints_account_limit > MAX_VOTE_WEIGHT_WINDOW_LENGTH so we can't have
        // 3 checkpoint accounts fall across a window. We don't mind for our tests
        #[cfg(not(feature = "testing"))]
        {
            require!(args.max_checkpoints_account_limit > state::vote_weight_window_lengths::VoteWeightWindowLengths::MAX_VOTE_WEIGHT_WINDOW_LENGTH as u32, ErrorCode::InvalidCheckpointAccountLimit);
        }
>>>>>>> f89a0b66
        config_account.max_checkpoints_account_limit = args.max_checkpoints_account_limit;
        config_account.pending_governance_authority = None;
        config_account.pending_vesting_admin = None;

        Ok(())
    }

    pub fn update_governance_authority(ctx: Context<UpdateGovernanceAuthority>) -> Result<()> {
        let config = &mut ctx.accounts.config;
        config.pending_governance_authority = Some(ctx.accounts.new_authority.key());
        Ok(())
    }

    pub fn claim_governance_authority(ctx: Context<ClaimGovernanceAuthority>) -> Result<()> {
        let config = &mut ctx.accounts.config;
        config.pending_governance_authority = None;
        config.governance_authority = ctx.accounts.new_authority.key();
        Ok(())
    }

    pub fn update_vesting_admin(ctx: Context<UpdateVestingAdmin>) -> Result<()> {
        let config = &mut ctx.accounts.config;
        config.pending_vesting_admin = Some(ctx.accounts.new_vesting_admin.key());
        Ok(())
    }

    pub fn claim_vesting_admin(ctx: Context<ClaimVestingAdmin>) -> Result<()> {
        let config = &mut ctx.accounts.config;
        config.pending_vesting_admin = None;
        config.vesting_admin = ctx.accounts.new_vesting_admin.key();
        Ok(())
    }

    /// Trustless instruction that creates a stake account for a user
    #[inline(never)]
    pub fn create_stake_account(ctx: Context<CreateStakeAccount>) -> Result<()> {
        let stake_account_metadata = &mut ctx.accounts.stake_account_metadata;
        let owner = &ctx.accounts.payer.key;

        stake_account_metadata.initialize(
            ctx.bumps.stake_account_metadata,
            ctx.bumps.stake_account_custody,
            ctx.bumps.custody_authority,
            &owner,
            &owner,
            0u16,
        );

        let stake_account_checkpoints = &mut ctx.accounts.stake_account_checkpoints.load_init()?;
        stake_account_checkpoints.initialize(owner);

        Ok(())
    }

    pub fn create_checkpoints(ctx: Context<CreateCheckpoints>) -> Result<()> {
        let mut new_stake_account_checkpoints =
            ctx.accounts.new_stake_account_checkpoints.load_init()?;
        new_stake_account_checkpoints.initialize(&ctx.accounts.stake_account_metadata.owner);
        drop(new_stake_account_checkpoints);

        let current_checkpoints_account_info =
            ctx.accounts.stake_account_checkpoints.to_account_info();

        let checkpoint_data = ctx.accounts.stake_account_checkpoints.load()?;
        let latest_index = checkpoint_data.next_index - 1;
        let checkpoint =
            read_checkpoint_at_index(&current_checkpoints_account_info, latest_index as usize)?;
        let checkpoints_account_info = ctx.accounts.new_stake_account_checkpoints.to_account_info();
        push_checkpoint_init(
            &mut ctx.accounts.new_stake_account_checkpoints,
            &checkpoints_account_info,
            checkpoint.value,
            Operation::Add,
            checkpoint.timestamp,
            &ctx.accounts.payer.to_account_info(),
            &ctx.accounts.system_program.to_account_info(),
        )?;

        Ok(())
    }

    pub fn delegate(
        ctx: Context<Delegate>,
        delegatee: Pubkey,
        _current_delegate_stake_account_owner: Pubkey,
    ) -> Result<()> {
        let stake_account_metadata = &mut ctx.accounts.stake_account_metadata;
        let config = &ctx.accounts.config;

        let delegatee_stake_account_checkpoints =
            ctx.accounts.delegatee_stake_account_checkpoints.load()?;
        let current_delegate_stake_account_checkpoints = ctx
            .accounts
            .current_delegate_stake_account_checkpoints
            .load()?;
        require!(
            delegatee_stake_account_checkpoints.next_index
                < config.max_checkpoints_account_limit.into(),
            ErrorCode::TooManyCheckpoints,
        );
        require!(
            current_delegate_stake_account_checkpoints.next_index
                < config.max_checkpoints_account_limit.into(),
            ErrorCode::TooManyCheckpoints,
        );
        drop(delegatee_stake_account_checkpoints);
        drop(current_delegate_stake_account_checkpoints);

        let prev_recorded_total_balance = stake_account_metadata
            .recorded_balance
            .checked_add(stake_account_metadata.recorded_vesting_balance)
            .unwrap();

        let current_stake_balance = ctx.accounts.stake_account_custody.amount;

        if let Some(vesting_config) = &mut ctx.accounts.vesting_config {
            if vesting_config.finalized {
                if let Some(vesting_balance) = &mut ctx.accounts.vesting_balance {
                    let (expected_vesting_balance_pda, _) = Pubkey::find_program_address(
                        &[
                            VESTING_BALANCE_SEED.as_bytes(),
                            vesting_config.key().as_ref(),
                            stake_account_metadata.owner.as_ref(),
                        ],
                        &crate::ID,
                    );
                    require!(
                        expected_vesting_balance_pda == vesting_balance.key(),
                        VestingError::InvalidVestingBalancePDA
                    );

                    if vesting_balance.stake_account_metadata == Pubkey::default() {
                        vesting_balance.stake_account_metadata = stake_account_metadata.key();

                        let new_recorded_vesting_balance = stake_account_metadata
                            .recorded_vesting_balance
                            .checked_add(vesting_balance.total_vesting_balance)
                            .ok_or(VestingError::Overflow)?;

                        // Update the recorded vesting balance
                        let recorded_vesting_balance_changed = stake_account_metadata
                            .update_recorded_vesting_balance(new_recorded_vesting_balance);
                        emit_cpi!(recorded_vesting_balance_changed);
                    }
                }
            }
        }

        let current_delegate = stake_account_metadata.delegate;
        stake_account_metadata.delegate = delegatee;

        let total_delegated_votes = current_stake_balance
            .checked_add(stake_account_metadata.recorded_vesting_balance)
            .unwrap();

        emit!(DelegateChanged {
            delegator: ctx.accounts.payer.key(),
            from_delegate: current_delegate,
            to_delegate: delegatee,
            total_delegated_votes,
        });

        emit_cpi!(DelegateChanged {
            delegator: ctx.accounts.payer.key(),
            from_delegate: current_delegate,
            to_delegate: delegatee,
            total_delegated_votes,
        });

        let current_timestamp: u64 = utils::clock::get_current_time().try_into().unwrap();

        if current_delegate != delegatee {
            if prev_recorded_total_balance > 0 {
                let current_delegate_checkpoints_account_info = ctx
                    .accounts
                    .current_delegate_stake_account_checkpoints
                    .to_account_info();

                let delegate_votes_changed = push_checkpoint(
                    &mut ctx.accounts.current_delegate_stake_account_checkpoints,
                    &current_delegate_checkpoints_account_info,
                    prev_recorded_total_balance,
                    Operation::Subtract,
                    current_timestamp,
                    &ctx.accounts.payer.to_account_info(),
                    &ctx.accounts.system_program.to_account_info(),
                )?;
                emit_cpi!(delegate_votes_changed);
            }

            if total_delegated_votes > 0 {
                let delegatee_checkpoints_account_info = ctx
                    .accounts
                    .delegatee_stake_account_checkpoints
                    .to_account_info();

                let delegate_votes_changed = push_checkpoint(
                    &mut ctx.accounts.delegatee_stake_account_checkpoints,
                    &delegatee_checkpoints_account_info,
                    total_delegated_votes,
                    Operation::Add,
                    current_timestamp,
                    &ctx.accounts.payer.to_account_info(),
                    &ctx.accounts.system_program.to_account_info(),
                )?;
                emit_cpi!(delegate_votes_changed);
            }
        } else if total_delegated_votes != prev_recorded_total_balance {
            let delegatee_checkpoints_account_info = ctx
                .accounts
                .delegatee_stake_account_checkpoints
                .to_account_info();

            let (amount_delta, operation) = if total_delegated_votes > prev_recorded_total_balance {
                (
                    total_delegated_votes
                        .checked_sub(prev_recorded_total_balance)
                        .unwrap(),
                    Operation::Add,
                )
            } else {
                (
                    prev_recorded_total_balance
                        .checked_sub(total_delegated_votes)
                        .unwrap(),
                    Operation::Subtract,
                )
            };

            let delegate_votes_changed = push_checkpoint(
                &mut ctx.accounts.delegatee_stake_account_checkpoints,
                &delegatee_checkpoints_account_info,
                amount_delta,
                operation,
                current_timestamp,
                &ctx.accounts.payer.to_account_info(),
                &ctx.accounts.system_program.to_account_info(),
            )?;
            emit_cpi!(delegate_votes_changed);
        }

        if current_stake_balance != stake_account_metadata.recorded_balance {
            let recorded_balance_changed =
                stake_account_metadata.update_recorded_balance(current_stake_balance);
            emit_cpi!(recorded_balance_changed);
        }

        let delegatee_stake_account_checkpoints =
            ctx.accounts.delegatee_stake_account_checkpoints.load()?;
        let current_delegate_stake_account_checkpoints = ctx
            .accounts
            .current_delegate_stake_account_checkpoints
            .load()?;

        if ctx.accounts.delegatee_stake_account_checkpoints.key()
            == ctx
                .accounts
                .current_delegate_stake_account_checkpoints
                .key()
        {
            if delegatee_stake_account_checkpoints.next_index
                >= config.max_checkpoints_account_limit.into()
            {
                if ctx.accounts.delegatee_stake_account_metadata.key()
                    == ctx.accounts.stake_account_metadata.key()
                {
                    ctx.accounts
                        .stake_account_metadata
                        .stake_account_checkpoints_last_index += 1;
                } else {
                    ctx.accounts
                        .delegatee_stake_account_metadata
                        .stake_account_checkpoints_last_index += 1;
                }
            }
        } else {
            if delegatee_stake_account_checkpoints.next_index
                >= config.max_checkpoints_account_limit.into()
            {
                if ctx.accounts.delegatee_stake_account_metadata.key()
                    == ctx.accounts.stake_account_metadata.key()
                {
                    ctx.accounts
                        .stake_account_metadata
                        .stake_account_checkpoints_last_index += 1;
                } else {
                    ctx.accounts
                        .delegatee_stake_account_metadata
                        .stake_account_checkpoints_last_index += 1;
                }
            }

            if current_delegate_stake_account_checkpoints.next_index
                >= config.max_checkpoints_account_limit.into()
            {
                if ctx.accounts.current_delegate_stake_account_metadata.key()
                    == ctx.accounts.stake_account_metadata.key()
                {
                    ctx.accounts
                        .stake_account_metadata
                        .stake_account_checkpoints_last_index += 1;
                } else {
                    ctx.accounts
                        .current_delegate_stake_account_metadata
                        .stake_account_checkpoints_last_index += 1;
                }
            }
        }

        Ok(())
    }

    pub fn withdraw_tokens(
        ctx: Context<WithdrawTokens>,
        amount: u64,
        _current_delegate_stake_account_metadata_owner: Pubkey,
        _stake_account_metadata_owner: Pubkey,
    ) -> Result<()> {
        require!(amount != 0, ErrorCode::ZeroWithdrawal);

        let stake_account_metadata = &ctx.accounts.stake_account_metadata;

        let destination_account = &ctx.accounts.destination;
        let signer = &ctx.accounts.payer;

        if destination_account.owner != *signer.key {
            return Err(error!(ErrorCode::WithdrawToUnauthorizedAccount));
        }

        transfer(
            CpiContext::from(&*ctx.accounts).with_signer(&[&[
                AUTHORITY_SEED.as_bytes(),
                ctx.accounts.payer.key().as_ref(),
                &[stake_account_metadata.authority_bump],
            ]]),
            amount,
        )?;

        ctx.accounts.stake_account_custody.reload()?;

        let recorded_balance = &stake_account_metadata.recorded_balance;
        let current_stake_balance = &ctx.accounts.stake_account_custody.amount;

        let config = &ctx.accounts.config;
        let loaded_checkpoints = ctx
            .accounts
            .current_delegate_stake_account_checkpoints
            .load()?;
        require!(
            loaded_checkpoints.next_index < config.max_checkpoints_account_limit.into(),
            ErrorCode::TooManyCheckpoints,
        );
        drop(loaded_checkpoints);

        let current_delegate_account_info = ctx
            .accounts
            .current_delegate_stake_account_checkpoints
            .to_account_info();

        let current_timestamp: u64 = utils::clock::get_current_time().try_into().unwrap();

        let (amount_delta, operation) = if current_stake_balance > recorded_balance {
            (current_stake_balance - recorded_balance, Operation::Add)
        } else {
            (
                recorded_balance - current_stake_balance,
                Operation::Subtract,
            )
        };

        let delegate_votes_changed = push_checkpoint(
            &mut ctx.accounts.current_delegate_stake_account_checkpoints,
            &current_delegate_account_info,
            amount_delta,
            operation,
            current_timestamp,
            &ctx.accounts.payer.to_account_info(),
            &ctx.accounts.system_program.to_account_info(),
        )?;
        emit_cpi!(delegate_votes_changed);

        let loaded_checkpoints = ctx
            .accounts
            .current_delegate_stake_account_checkpoints
            .load()?;
        if loaded_checkpoints.next_index >= config.max_checkpoints_account_limit.into() {
            if ctx.accounts.current_delegate_stake_account_metadata.key()
                != ctx.accounts.stake_account_metadata.key()
            {
                ctx.accounts
                    .current_delegate_stake_account_metadata
                    .stake_account_checkpoints_last_index += 1;
            } else {
                ctx.accounts
                    .stake_account_metadata
                    .stake_account_checkpoints_last_index += 1;
            }
        }
        drop(loaded_checkpoints);

        let recorded_balance_changed = ctx
            .accounts
            .stake_account_metadata
            .update_recorded_balance(*current_stake_balance);
        emit_cpi!(recorded_balance_changed);

        Ok(())
    }

    pub fn cast_vote(
        ctx: Context<CastVote>,
        proposal_id: [u8; 32],
        against_votes: u64,
        for_votes: u64,
        abstain_votes: u64,
        stake_account_checkpoints_index: u16,
    ) -> Result<()> {
        let proposal = &mut ctx.accounts.proposal;
        let config = &ctx.accounts.config;

        let current_timestamp: u64 = utils::clock::get_current_time().try_into()?;
        let vote_start = proposal.vote_start;
        require!(current_timestamp > vote_start, ErrorCode::ProposalInactive);

        let (_, window_length) = find_window_length_le(
            &ctx.accounts.vote_weight_window_lengths.to_account_info(),
            vote_start,
        )?
        .ok_or(ErrorCode::WindowLengthNotFound)?;

        let window_start = proposal.vote_start - window_length.value;

        // Use the AccountInfo directly from ctx.accounts without storing in a variable
        if let Some((window_start_checkpoint_index, window_start_checkpoint)) = find_checkpoint_le(
            &ctx.accounts.voter_checkpoints.to_account_info(),
            window_start,
        )? {
            // Check if checkpoint is not the last in fully loaded checkpoints account
            require!(
                config.max_checkpoints_account_limit != (window_start_checkpoint_index as u32) + 1,
                ErrorCode::CheckpointOutOfBounds
            );

            let mut total_weight = window_start_checkpoint.value;
            let mut checkpoint_index = window_start_checkpoint_index + 1;
            let mut reading_from_next_account = false;

            // The loop below is guaranteed to exit because:
            // 1. It breaks when there are no more checkpoints in the current or next account.
            // 2. It breaks when a checkpoint's timestamp exceeds the `vote_start` timestamp.
            // This ensures that the loop will not run indefinitely
            loop {
                if !reading_from_next_account
                    && (checkpoint_index as u32) == config.max_checkpoints_account_limit
                {
                    // Switch to the next account

                    // Ensure the next voter checkpoints account exists
                    let voter_checkpoints_next = ctx
                        .accounts
                        .voter_checkpoints_next
                        .as_ref()
                        .ok_or_else(|| error!(ErrorCode::MissingNextCheckpointDataAccount))?;

                    let expected_voter_checkpoints_next_address = Pubkey::find_program_address(
                        &[
                            CHECKPOINT_DATA_SEED.as_bytes(),
                            ctx.accounts.owner.key().as_ref(),
                            (stake_account_checkpoints_index + 1).to_le_bytes().as_ref(),
                        ],
                        &crate::ID,
                    )
                    .0;

                    require!(
                        voter_checkpoints_next.key() == expected_voter_checkpoints_next_address,
                        ErrorCode::InvalidNextVoterCheckpoints
                    );

                    // Reset checkpoint_index for the next account
                    checkpoint_index = 0;
                    // Now reading from the next account
                    reading_from_next_account = true;
                    // Continue to the next iteration to read further checkpoints from the next account
                    continue;
                } else {
                    // Read from the current or next account based on reading_from_next_account
                    let (voter_checkpoints_loader, voter_checkpoints_data) =
                        if reading_from_next_account {
                            let voter_checkpoints_next_loader =
                                ctx.accounts.voter_checkpoints_next.as_ref().unwrap();
                            let voter_checkpoints_next_data =
                                voter_checkpoints_next_loader.load()?;
                            (voter_checkpoints_next_loader, voter_checkpoints_next_data)
                        } else {
                            let voter_checkpoints_loader = &ctx.accounts.voter_checkpoints;
                            let voter_checkpoints_data = voter_checkpoints_loader.load()?;
                            (voter_checkpoints_loader, voter_checkpoints_data)
                        };

                    let next_index = voter_checkpoints_data.next_index;

                    if checkpoint_index >= next_index as usize {
                        // No more checkpoints in account
                        break;
                    }

                    let checkpoint = read_checkpoint_at_index(
                        &voter_checkpoints_loader.to_account_info(),
                        checkpoint_index,
                    )?;

                    if checkpoint.timestamp > vote_start {
                        // Checkpoint is beyond the vote start time
                        break;
                    }

                    if checkpoint.value < total_weight {
                        total_weight = checkpoint.value;
                    }

                    checkpoint_index += 1;
                }
            }

            require!(total_weight > 0, ErrorCode::NoWeight);

            let proposal_voters_weight_cast = &mut ctx.accounts.proposal_voters_weight_cast;

            // Initialize proposal_voters_weight_cast if it hasn't been initialized yet
            if proposal_voters_weight_cast.value == 0 {
                proposal_voters_weight_cast.initialize(proposal_id, &ctx.accounts.owner.key());
            }

            require!(
                proposal_voters_weight_cast.value <= total_weight,
                ErrorCode::AllWeightCast
            );

            let new_weight = against_votes
                .checked_add(for_votes)
                .and_then(|v| v.checked_add(abstain_votes))
                .and_then(|v| v.checked_add(proposal_voters_weight_cast.value))
                .ok_or(ErrorCode::VoteWouldExceedWeight)?;

            require!(new_weight <= total_weight, ErrorCode::VoteWouldExceedWeight);

            proposal_voters_weight_cast.set(new_weight);

            proposal.against_votes = proposal
                .against_votes
                .checked_add(against_votes)
                .ok_or(ErrorCode::GenericOverflow)?;
            proposal.for_votes = proposal
                .for_votes
                .checked_add(for_votes)
                .ok_or(ErrorCode::GenericOverflow)?;
            proposal.abstain_votes = proposal
                .abstain_votes
                .checked_add(abstain_votes)
                .ok_or(ErrorCode::GenericOverflow)?;

            emit!(VoteCast {
                voter: ctx.accounts.owner.key(),
                proposal_id,
                weight: total_weight,
                against_votes,
                for_votes,
                abstain_votes
            });

            emit_cpi!(VoteCast {
                voter: ctx.accounts.owner.key(),
                proposal_id,
                weight: total_weight,
                against_votes,
                for_votes,
                abstain_votes
            });
        } else {
            return Err(error!(ErrorCode::CheckpointNotFound));
        }

        Ok(())
    }

    //------------------------------------ VESTING ------------------------------------------------
    // Initialize a new Config, setting up a mint, vault and admin
    pub fn initialize_vesting_config(ctx: Context<Initialize>, seed: u64) -> Result<()> {
        ctx.accounts.initialize(seed, ctx.bumps.config)
    }

    // Create a vesting balance account
    pub fn create_vesting_balance(ctx: Context<CreateVestingBalance>) -> Result<()> {
        ctx.accounts
            .create_vesting_balance(ctx.bumps.vesting_balance)
    }

    // Closes a vesting balance account
    pub fn close_vesting_balance(ctx: Context<CloseVestingBalance>) -> Result<()> {
        ctx.accounts.close_vesting_balance()
    }

    // Finalize a Config, disabling any further creation or cancellation of Vesting accounts
    pub fn finalize_vesting_config(ctx: Context<Finalize>) -> Result<()> {
        ctx.accounts.finalize()
    }

    // Open a new Vesting account and deposit equivalent vested tokens to vault
    pub fn create_vesting(ctx: Context<CreateVesting>, maturation: i64, amount: u64) -> Result<()> {
        ctx.accounts
            .create_vesting(maturation, amount, ctx.bumps.vest)
    }

    // Claim from and close a Vesting account
    pub fn claim_vesting(ctx: Context<ClaimVesting>) -> Result<()> {
        let close_vesting_events = ctx.accounts.close_vesting()?;

        if let Some(close_vesting_events) = close_vesting_events {
            emit_cpi!(close_vesting_events.recorded_vesting_balance_changed);
            emit_cpi!(close_vesting_events.delegate_votes_changed);
        }

        Ok(())
    }

    // Transfer Vesting from and send to new Vester
    pub fn transfer_vesting(ctx: Context<TransferVesting>) -> Result<()> {
        let transfer_vesting_events = ctx
            .accounts
            .transfer_vesting(ctx.bumps.new_vest, ctx.bumps.new_vesting_balance)?;

        if let Some(stake_account_metadata) = transfer_vesting_events.stake_account_metadata {
            emit_cpi!(stake_account_metadata.recorded_vesting_balance_changed);
            if let Some(delegate_votes_changed) = stake_account_metadata.delegate_votes_changed {
                emit_cpi!(delegate_votes_changed);
            }
        }

        if let Some(new_stake_account_metadata) = transfer_vesting_events.new_stake_account_metadata
        {
            emit_cpi!(new_stake_account_metadata.recorded_vesting_balance_changed);
            if let Some(delegate_votes_changed) = new_stake_account_metadata.delegate_votes_changed
            {
                emit_cpi!(delegate_votes_changed);
            }
        }

        Ok(())
    }

    // Cancel and close a Vesting account for a non-finalized Config
    pub fn cancel_vesting(ctx: Context<CancelVesting>) -> Result<()> {
        ctx.accounts.cancel_vesting()
    }

    // Allow admin to withdraw surplus tokens in excess of total vested amount
    pub fn withdraw_surplus(ctx: Context<WithdrawSurplus>) -> Result<()> {
        ctx.accounts.withdraw_surplus()
    }

    //------------------------------------ SPOKE MESSAGE EXECUTOR
    //------------------------------------ ------------------------------------------------
    // Initialize and setting a spoke message executor
    pub fn initialize_spoke_message_executor(
        ctx: Context<InitializeSpokeMessageExecutor>,
        hub_chain_id: u16,
    ) -> Result<()> {
        let executor = &mut ctx.accounts.executor;
        executor.bump = ctx.bumps.executor;
        executor.hub_dispatcher = ctx.accounts.hub_dispatcher.key();
        executor.hub_chain_id = hub_chain_id;
        executor.spoke_chain_id = SOLANA_CHAIN;
        executor.wormhole_core = CORE_BRIDGE_PROGRAM_ID;
        Ok(())
    }

    pub fn receive_message(ctx: Context<ReceiveMessage>, max_lamports: u64) -> Result<()> {
        let balance_before = ctx.accounts.payer.lamports();
        let posted_vaa = &ctx.accounts.posted_vaa;

        ctx.accounts.message_received.set_inner(MessageReceived {
            bump: ctx.bumps.message_received,
        });

        require!(
            posted_vaa.payload.1.wormhole_chain_id.clone()
                == ctx.accounts.message_executor.spoke_chain_id.clone(),
            MessageExecutorError::InvalidWormholeChainId
        );

        // Execute the instructions in the message.
        for instruction in posted_vaa.payload.1.instructions.clone() {
            // Prepare AccountInfo vector for the instruction.
            let mut account_infos = vec![];

            for meta in &instruction.accounts {
                let meta_pubkey = Pubkey::new_from_array(meta.pubkey);

                let account_info = ctx
                    .remaining_accounts
                    .iter()
                    .find(|a| a.key == &meta_pubkey)
                    .ok_or_else(|| error!(MessageExecutorError::MissedRemainingAccount))?;
                account_infos.push(account_info.clone());
            }
            // Create the instruction.
            let ix = Instruction {
                program_id: Pubkey::new_from_array(instruction.program_id),
                accounts: instruction
                    .accounts
                    .iter()
                    .map(|meta| {
                        let pubkey = Pubkey::new_from_array(meta.pubkey);
                        if meta.is_signer {
                            if meta.is_writable {
                                AccountMeta::new(pubkey, true)
                            } else {
                                AccountMeta::new_readonly(pubkey, true)
                            }
                        } else if meta.is_writable {
                            AccountMeta::new(pubkey, false)
                        } else {
                            AccountMeta::new_readonly(pubkey, false)
                        }
                    })
                    .collect(),
                data: instruction.data.clone(),
            };

            let signer_seeds: &[&[&[u8]]] =
                &[&[AIRLOCK_SEED.as_bytes(), &[ctx.accounts.airlock.bump]]];

            invoke_signed(&ix, &account_infos, signer_seeds)?;
        }

        let balance_after = ctx.accounts.payer.lamports();
        require!(
            balance_before <= balance_after + max_lamports,
            MessageExecutorError::ExceededMaxLamports
        );

        require!(
            ctx.accounts.payer.owner.key() == ctx.accounts.system_program.key(),
            MessageExecutorError::SignerAccountOwernshipChanged
        );

        Ok(())
    }

    //------------------------------------ SPOKE AIRLOCK
    //------------------------------------ ------------------------------------------------
    pub fn initialize_spoke_airlock(ctx: Context<InitializeSpokeAirlock>) -> Result<()> {
        let airlock = &mut ctx.accounts.airlock;
        airlock.bump = ctx.bumps.airlock;
        Ok(())
    }

    //------------------------------------ SPOKE METADATA COLLECTOR
    //------------------------------------ ------------------------------------------------
    // Initialize and setting a spoke metadata collector
    pub fn initialize_spoke_metadata_collector(
        ctx: Context<InitializeSpokeMetadataCollector>,
        hub_chain_id: u16,
        hub_proposal_metadata: [u8; 20],
    ) -> Result<()> {
        let spoke_metadata_collector = &mut ctx.accounts.spoke_metadata_collector;
        let _ = spoke_metadata_collector.initialize(
            ctx.bumps.spoke_metadata_collector,
            hub_chain_id,
            hub_proposal_metadata,
            CORE_BRIDGE_PROGRAM_ID,
        );

        Ok(())
    }

    pub fn update_hub_proposal_metadata(
        ctx: Context<UpdateHubProposalMetadata>,
        new_hub_proposal_metadata: [u8; 20],
    ) -> Result<()> {
        let spoke_metadata_collector = &mut ctx.accounts.spoke_metadata_collector;

        if spoke_metadata_collector.updates_controlled_by_governance {
            require!(
                ctx.accounts.payer.key() == ctx.accounts.config.governance_authority,
                ErrorCode::NotGovernanceAuthority
            );
        } else {
            require!(
                ctx.accounts.airlock.to_account_info().is_signer,
                ErrorCode::AirlockNotSigner
            );
        }

        let _ = spoke_metadata_collector.update_hub_proposal_metadata(new_hub_proposal_metadata);

        Ok(())
    }

    pub fn relinquish_admin_control_over_hub_proposal_metadata(
        ctx: Context<RelinquishAdminControlOverHubProposalMetadata>,
    ) -> Result<()> {
        let spoke_metadata_collector = &mut ctx.accounts.spoke_metadata_collector;
        spoke_metadata_collector.updates_controlled_by_governance = false;

        Ok(())
    }

    pub fn initialize_vote_weight_window_lengths(
        ctx: Context<InitializeVoteWeightWindowLengths>,
        initial_window_length: u64,
    ) -> Result<()> {
        let vote_weight_window_length = &mut ctx.accounts.vote_weight_window_lengths;

        let mut vote_weight_window_length_data = vote_weight_window_length.load_init()?;
        vote_weight_window_length_data.initialize();
        drop(vote_weight_window_length_data);

        let vote_weight_window_length_account_info = vote_weight_window_length.to_account_info();
        let current_timestamp: u64 = utils::clock::get_current_time().try_into()?;

        init_window_length(
            &vote_weight_window_length_account_info,
            current_timestamp,
            initial_window_length,
        )?;
        Ok(())
    }

    pub fn update_vote_weight_window_lengths(
        ctx: Context<UpdateVoteWeightWindowLengths>,
        new_window_length: u64,
    ) -> Result<()> {
        let vote_weight_window_length = &mut ctx.accounts.vote_weight_window_lengths;
        let vote_weight_window_length_account_info = vote_weight_window_length.to_account_info();
        let current_timestamp: u64 = utils::clock::get_current_time().try_into()?;

        push_new_window_length(
            vote_weight_window_length,
            &vote_weight_window_length_account_info,
            current_timestamp,
            new_window_length,
            &ctx.accounts.payer.to_account_info(),
            &ctx.accounts.system_program.to_account_info(),
        )?;
        Ok(())
    }

    pub fn post_signatures(
        ctx: Context<PostSignatures>,
        guardian_signatures: Vec<[u8; 66]>,
        total_signatures: u8,
        _random_seed: [u8; 32],
    ) -> Result<()> {
        _post_signatures(ctx, guardian_signatures, total_signatures)
    }

    /// Allows the initial payer to close the signature account in case the query was invalid.
    pub fn close_signatures(_ctx: Context<CloseSignatures>) -> Result<()> {
        Ok(())
    }

    #[access_control(AddProposal::constraints(&ctx, &bytes))]
    pub fn add_proposal(
        ctx: Context<AddProposal>,
        bytes: Vec<u8>,
        proposal_id: [u8; 32],
        _guardian_set_index: u32,
    ) -> Result<()> {
        let response = QueryResponse::deserialize(&bytes)
            .map_err(|_| QueriesSolanaVerifyError::FailedToParseResponse)?;

        require!(
            response.responses.len() == 1,
            ProposalWormholeMessageError::TooManyQueryResponses
        );

        let spoke_metadata_collector = &mut ctx.accounts.spoke_metadata_collector;

        if let ChainSpecificQuery::EthCallWithFinalityQueryRequest(eth_request) =
            &response.request.requests[0].query
        {
            require!(
                eth_request.finality == "finalized",
                ProposalWormholeMessageError::NonFinalizedBlock
            );

            let EthCallData { to, data } = &eth_request.call_data[0];

            require!(
                *to == spoke_metadata_collector.hub_proposal_metadata,
                ProposalWormholeMessageError::InvalidHubProposalMetadataContract
            );

            let proposal_query_request_data =
                spoke_metadata_collector.parse_proposal_query_request_data(data)?;

            // The function signature should be
            // bytes4(keccak256(bytes("getProposalMetadata(uint256)")))
            require!(
                proposal_query_request_data.signature == [0xeb, 0x9b, 0x98, 0x38],
                ProposalWormholeMessageError::InvalidFunctionSignature
            );
        } else {
            return Err(ProposalWormholeMessageError::InvalidChainSpecificQuery.into());
        }

        let response = &response.responses[0];

        require!(
            response.chain_id == spoke_metadata_collector.hub_chain_id,
            ProposalWormholeMessageError::SenderChainMismatch
        );

        if let ChainSpecificResponse::EthCallWithFinalityQueryResponse(eth_response) =
            &response.response
        {
            require!(
                eth_response.results.len() == 1,
                ProposalWormholeMessageError::TooManyEthCallResults
            );

            let proposal_data = spoke_metadata_collector
                .parse_eth_response_proposal_data(&eth_response.results[0])?;

            require!(
                proposal_data.proposal_id == proposal_id,
                ProposalWormholeMessageError::InvalidProposalId
            );

            let proposal = &mut ctx.accounts.proposal;

            require!(
                proposal_data.vote_start != 0,
                ProposalWormholeMessageError::ProposalNotInitialized
            );

            let _ = proposal.add_proposal(proposal_data.proposal_id, proposal_data.vote_start);

            emit!(ProposalCreated {
                proposal_id: proposal_data.proposal_id,
                vote_start: proposal_data.vote_start,
            });

            emit_cpi!(ProposalCreated {
                proposal_id: proposal_data.proposal_id,
                vote_start: proposal_data.vote_start,
            });
        } else {
            return Err(ProposalWormholeMessageError::InvalidChainSpecificResponse.into());
        }

        Ok(())
    }
}

/// Creates or appends to a GuardianSignatures account for subsequent use by verify_query.
/// This is necessary as the Wormhole query response (220 bytes)
/// and 13 guardian signatures (a quorum of the current 19 mainnet guardians, 66 bytes each)
/// alongside the required accounts is larger than the transaction size limit on Solana (1232
/// bytes).
///
/// This instruction allows for the initial payer to append additional signatures to the account by
/// calling the instruction again. This may be necessary if a quorum of signatures from the current
/// guardian set grows larger than can fit into a single transaction.
///
/// The GuardianSignatures account can be closed by anyone with a successful update_root_with_query
/// instruction or by the initial payer via close_signatures, either of which will refund the
/// initial payer.
fn _post_signatures(
    ctx: Context<PostSignatures>,
    mut guardian_signatures: Vec<[u8; 66]>,
    _total_signatures: u8,
) -> Result<()> {
    if ctx.accounts.guardian_signatures.is_initialized() {
        require_eq!(
            ctx.accounts.guardian_signatures.refund_recipient,
            ctx.accounts.payer.key(),
            QueriesSolanaVerifyError::WriteAuthorityMismatch
        );
        ctx.accounts
            .guardian_signatures
            .guardian_signatures
            .append(&mut guardian_signatures);
    } else {
        ctx.accounts
            .guardian_signatures
            .set_inner(GuardianSignatures {
                refund_recipient: ctx.accounts.payer.key(),
                guardian_signatures,
            });
    }

    Ok(())
}<|MERGE_RESOLUTION|>--- conflicted
+++ resolved
@@ -98,20 +98,17 @@
         // Solana accounts are 10MB maximum = 10485760 bytes
         // The checkpoint account contains 8 + 32 + 8 = 48 bytes of fixed data
         // Every checkpoint is 8 + 8 = 16 bytes, so we can fit in (10485760 - 48) / 16 = 655,357 checkpoints
-<<<<<<< HEAD
         require!(
             args.max_checkpoints_account_limit <= 655_000,
             ErrorCode::InvalidCheckpointAccountLimit
         );
-=======
-        require!(args.max_checkpoints_account_limit <= 655_000, ErrorCode::InvalidCheckpointAccountLimit);
         // Similarly make sure max_checkpoints_account_limit > MAX_VOTE_WEIGHT_WINDOW_LENGTH so we can't have
         // 3 checkpoint accounts fall across a window. We don't mind for our tests
         #[cfg(not(feature = "testing"))]
         {
-            require!(args.max_checkpoints_account_limit > state::vote_weight_window_lengths::VoteWeightWindowLengths::MAX_VOTE_WEIGHT_WINDOW_LENGTH as u32, ErrorCode::InvalidCheckpointAccountLimit);
-        }
->>>>>>> f89a0b66
+            require!(args.max_checkpoints_account_limit > state::vote_weight_window_lengths::VoteWeightWindowLengths::MAX_VOTE_WEIGHT_WINDOW_LENGTH as u32,
+            ErrorCode::InvalidCheckpointAccountLimit);
+        }
         config_account.max_checkpoints_account_limit = args.max_checkpoints_account_limit;
         config_account.pending_governance_authority = None;
         config_account.pending_vesting_admin = None;
