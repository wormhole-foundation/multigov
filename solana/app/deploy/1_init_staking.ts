import { Wallet, AnchorProvider, Program } from "@coral-xyz/anchor";
import { Connection } from "@solana/web3.js";
import { DEPLOYER_AUTHORITY_KEYPAIR, WORMHOLE_TOKEN, RPC_NODE } from "./devnet";
import { STAKING_ADDRESS } from "../constants";
import { Staking } from "../../target/types/staking";
import fs from "fs";

async function main() {
  const client = new Connection(RPC_NODE);
  const provider = new AnchorProvider(
    client,
    new Wallet(DEPLOYER_AUTHORITY_KEYPAIR),
    {},
  );

  const idl = (await Program.fetchIdl(STAKING_ADDRESS, provider))!;
  const program = new Program(idl, provider);

  const globalConfig = {
    bump: 255,
    freeze: false,
    governanceAuthority: DEPLOYER_AUTHORITY_KEYPAIR.publicKey,
    whTokenMint: WORMHOLE_TOKEN,
<<<<<<< HEAD
    agreementHash: Array(32).fill(0)
=======
    freeze: false,
>>>>>>> 459cd74a
    vestingAdmin: DEPLOYER_AUTHORITY_KEYPAIR.publicKey,
  };
  await program.methods.initConfig(globalConfig).rpc();
}

main();<|MERGE_RESOLUTION|>--- conflicted
+++ resolved
@@ -21,11 +21,8 @@
     freeze: false,
     governanceAuthority: DEPLOYER_AUTHORITY_KEYPAIR.publicKey,
     whTokenMint: WORMHOLE_TOKEN,
-<<<<<<< HEAD
-    agreementHash: Array(32).fill(0)
-=======
+    agreementHash: Array(32).fill(0),
     freeze: false,
->>>>>>> 459cd74a
     vestingAdmin: DEPLOYER_AUTHORITY_KEYPAIR.publicKey,
   };
   await program.methods.initConfig(globalConfig).rpc();
