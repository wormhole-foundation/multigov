--- conflicted
+++ resolved
@@ -13,10 +13,6 @@
 import {HubProposalMetadata} from "src/HubProposalMetadata.sol";
 import {HubMessageDispatcher} from "src/HubMessageDispatcher.sol";
 import {HubEvmSpokeAggregateProposer} from "src/HubEvmSpokeAggregateProposer.sol";
-<<<<<<< HEAD
-import {HubEvmSpokeVoteDecoder} from "src/HubEvmSpokeVoteDecoder.sol";
-=======
->>>>>>> 38756467
 import {HubSolanaMessageDispatcher} from "src/HubSolanaMessageDispatcher.sol";
 import {HubSolanaSpokeVoteDecoder} from "src/HubSolanaSpokeVoteDecoder.sol";
 
@@ -43,10 +39,6 @@
     uint48 minimumExtensionTime;
     uint8 consistencyLevel;
     uint48 initialMaxQueryTimestampOffset;
-<<<<<<< HEAD
-    bytes32 expectedProgramId;
-=======
->>>>>>> 38756467
     uint8 solanaTokenDecimals;
   }
 
@@ -118,14 +110,8 @@
     hubVotePool.setGovernor(address(gov));
 
     // Deploy the vote decoder for Solana queries
-<<<<<<< HEAD
-    HubSolanaSpokeVoteDecoder hubSolanaSpokeVoteDecoder = new HubSolanaSpokeVoteDecoder(
-      config.wormholeCore, address(hubVotePool), config.expectedProgramId, config.solanaTokenDecimals
-    );
-=======
     HubSolanaSpokeVoteDecoder hubSolanaSpokeVoteDecoder =
       new HubSolanaSpokeVoteDecoder(config.wormholeCore, address(hubVotePool), config.solanaTokenDecimals);
->>>>>>> 38756467
 
     // Register Solana vote decoder, 5 is the constant for QT_SOL_PDA.
     hubVotePool.registerQueryType(5, address(hubSolanaSpokeVoteDecoder));
@@ -144,10 +130,6 @@
     // Deploy the evm aggregate proposer
     HubEvmSpokeAggregateProposer hubEvmSpokeAggregateProposer =
       new HubEvmSpokeAggregateProposer(config.wormholeCore, address(gov), config.initialMaxQueryTimestampOffset);
-<<<<<<< HEAD
-    hubVotePool.transferOwnership(address(timelock));
-=======
->>>>>>> 38756467
     extender.initialize(payable(gov));
 
     timelock.grantRole(timelock.PROPOSER_ROLE(), address(gov));
