--- conflicted
+++ resolved
@@ -44,16 +44,12 @@
         bump = vesting_balance.bump
     )]
     vesting_balance: Account<'info, VestingBalance>,
-<<<<<<< HEAD
-
-    associated_token_program: Program<'info, AssociatedToken>,
-=======
     #[account(
         seeds = [CONFIG_SEED.as_bytes()],
         bump = global_config.bump,
     )]
     pub global_config: Box<Account<'info, GlobalConfig>>,
->>>>>>> 889fdc71
+    associated_token_program: Program<'info, AssociatedToken>,
     token_program: Interface<'info, TokenInterface>,
     system_program: Program<'info, System>,
 }
