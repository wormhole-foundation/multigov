--- conflicted
+++ resolved
@@ -2765,50 +2765,6 @@
   "errors": [
     {
       "code": 6000,
-<<<<<<< HEAD
-      "name": "FailedToParseResponse",
-      "msg": "Failed to parse response"
-    },
-    {
-      "code": 6001,
-      "name": "WriteAuthorityMismatch",
-      "msg": "Write authority mismatch"
-    },
-    {
-      "code": 6002,
-      "name": "GuardianSetExpired",
-      "msg": "Guardian set expired"
-    },
-    {
-      "code": 6003,
-      "name": "InvalidMessageHash",
-      "msg": "Invalid message hash"
-    },
-    {
-      "code": 6004,
-      "name": "NoQuorum",
-      "msg": "No quorum"
-    },
-    {
-      "code": 6005,
-      "name": "InvalidGuardianIndexNonIncreasing",
-      "msg": "Invalid guardian index non increasing"
-    },
-    {
-      "code": 6006,
-      "name": "InvalidGuardianIndexOutOfRange",
-      "msg": "Invalid guardian index out of range"
-    },
-    {
-      "code": 6007,
-      "name": "InvalidSignature",
-      "msg": "Invalid signature"
-    },
-    {
-      "code": 6008,
-      "name": "InvalidGuardianKeyRecovery",
-      "msg": "Invalid guardian key recovery"
-=======
       "name": "TooManyCheckpoints",
       "msg": "Number of checkpoint limit reached"
     },
@@ -2901,7 +2857,51 @@
       "code": 6018,
       "name": "Other",
       "msg": "Other"
->>>>>>> db10aec5
+    },
+    {
+      "code": 6019,
+      "name": "FailedToParseResponse",
+      "msg": "Failed to parse response"
+    },
+    {
+      "code": 6020,
+      "name": "WriteAuthorityMismatch",
+      "msg": "Write authority mismatch"
+    },
+    {
+      "code": 6021,
+      "name": "GuardianSetExpired",
+      "msg": "Guardian set expired"
+    },
+    {
+      "code": 6022,
+      "name": "InvalidMessageHash",
+      "msg": "Invalid message hash"
+    },
+    {
+      "code": 6023,
+      "name": "NoQuorum",
+      "msg": "No quorum"
+    },
+    {
+      "code": 6024,
+      "name": "InvalidGuardianIndexNonIncreasing",
+      "msg": "Invalid guardian index non increasing"
+    },
+    {
+      "code": 6025,
+      "name": "InvalidGuardianIndexOutOfRange",
+      "msg": "Invalid guardian index out of range"
+    },
+    {
+      "code": 6026,
+      "name": "InvalidSignature",
+      "msg": "Invalid signature"
+    },
+    {
+      "code": 6027,
+      "name": "InvalidGuardianKeyRecovery",
+      "msg": "Invalid guardian key recovery"
     }
   ],
   "types": [
