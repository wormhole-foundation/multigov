--- conflicted
+++ resolved
@@ -1,4 +1,4 @@
-import { parseIdlErrors, utils, Wallet } from "@coral-xyz/anchor";
+import {AnchorError, parseIdlErrors, utils, Wallet} from "@coral-xyz/anchor";
 import {
   Keypair,
   LAMPORTS_PER_SOL,
@@ -7,37 +7,28 @@
   Transaction,
 } from "@solana/web3.js";
 import {
+  startValidator,
+  readAnchorConfig,
+  getPortNumber,
   ANCHOR_CONFIG_PATH,
-<<<<<<< HEAD
-  getDummyAgreementHash,
-  getPortNumber,
-  readAnchorConfig,
   requestWHTokenAirdrop,
-  startValidator,
-=======
-  requestWHTokenAirdrop,
->>>>>>> c1305116
 } from "./utils/before";
 import { createMint, expectFail } from "./utils/utils";
 import assert from "assert";
 import path from "path";
 import * as wasm from "@wormhole/staking-wasm";
 import {
-    CHECK_POINTS_ACCOUNT_LIMIT,
     StakeConnection, TEST_CHECKPOINTS_ACCOUNT_LIMIT,
     WH_TOKEN_DECIMALS,
     WHTokenBalance,
 } from "../app";
 import BN from "bn.js";
-<<<<<<< HEAD
-import { StakeAccountMetadata } from "../app/StakeConnection.ts"; // When DEBUG is turned on, we turn preflight transaction checking off
-=======
 import {
   hubChainId,
   hubProposalMetadata,
   CORE_BRIDGE_ADDRESS,
 } from "../app/constants";
->>>>>>> c1305116
+import {StakeAccountMetadata} from "../app/StakeConnection.ts";
 
 // When DEBUG is turned on, we turn preflight transaction checking off
 // That way failed transactions show up in the explorer, which makes them
@@ -196,7 +187,7 @@
     await program.methods
       .initializeSpokeMetadataCollector(hubChainId, initHubProposalMetadata)
       .accounts({ governanceAuthority: program.provider.wallet.publicKey })
-      .rpc();
+      .rpc({skipPreflight: true});
 
     const [spokeMetadataCollectorAccount, spokeMetadataCollectorBump] =
       PublicKey.findProgramAddressSync(
@@ -246,7 +237,7 @@
     await program.methods
       .updateHubProposalMetadata(hubProposalMetadata)
       .accounts({ governanceAuthority: program.provider.wallet.publicKey })
-      .rpc();
+      .rpc({skipPreflight: true});
 
     const [spokeMetadataCollectorAccount, spokeMetadataCollectorBump] =
       PublicKey.findProgramAddressSync(
@@ -302,7 +293,7 @@
         payer: randomUser.publicKey,
       })
       .signers([randomUser])
-      .rpc();
+      .rpc({skipPreflight: true});
 
     const metadataAddress = PublicKey.findProgramAddressSync(
       [
@@ -367,7 +358,7 @@
 
     await vestingAdminConnection.program.methods
       .updateVestingAdmin(program.provider.wallet.publicKey)
-      .rpc();
+      .rpc({skipPreflight: true});
 
     let configAccountData =
       await program.account.globalConfig.fetch(configAccount);
