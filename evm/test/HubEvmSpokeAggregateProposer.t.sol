// SPDX-License-Identifier: Apache 2
pragma solidity ^0.8.23;

import {Test} from "forge-std/Test.sol";
import {Ownable} from "@openzeppelin/contracts/access/Ownable.sol";
import {IGovernor} from "@openzeppelin/contracts/governance/IGovernor.sol";
import {BytesParsing} from "wormhole-sdk/libraries/BytesParsing.sol";
import {IWormhole} from "wormhole-sdk/interfaces/IWormhole.sol";
import {QueryTest} from "wormhole-sdk/testing/helpers/QueryTest.sol";
import {EmptyWormholeAddress, InvalidContractAddress, InvalidChainId} from "wormhole-sdk/QueryResponse.sol";
import {HubEvmSpokeAggregateProposer} from "src/HubEvmSpokeAggregateProposer.sol";
import {HubGovernor} from "src/HubGovernor.sol";
import {HubProposalExtender} from "src/HubProposalExtender.sol";
import {HubVotePool} from "src/HubVotePool.sol";
import {HubEvmSpokeAggregateProposerHarness} from "test/harnesses/HubEvmSpokeAggregateProposerHarness.sol";
import {WormholeEthQueryTest} from "test/helpers/WormholeEthQueryTest.sol";
import {AddressUtils} from "test/helpers/AddressUtils.sol";
import {ProposalBuilder} from "test/helpers/ProposalBuilder.sol";
import {ERC20VotesFake} from "test/fakes/ERC20VotesFake.sol";
import {HubGovernorHarness} from "test/harnesses/HubGovernorHarness.sol";
import {TimelockControllerFake} from "test/fakes/TimelockControllerFake.sol";
import {ProposalTest} from "test/helpers/ProposalTest.sol";

contract HubEvmSpokeAggregateProposerTest is WormholeEthQueryTest, AddressUtils, ProposalTest {
  HubEvmSpokeAggregateProposerHarness public crossChainAggregateProposer;
  HubGovernorHarness public hubGovernor;
  HubVotePool public hubVotePool;
  ERC20VotesFake public token;
  TimelockControllerFake public timelock;
  HubProposalExtender public extender;

  uint48 public constant INITIAL_MAX_QUERY_TIMESTAMP_OFFSET = 1 hours;

  uint48 public constant INITIAL_VOTING_DELAY = 1 days;
  uint32 public constant INITIAL_VOTING_PERIOD = 1 days;
  uint208 public constant INITIAL_QUORUM = 100e18;
  uint256 public constant PROPOSAL_THRESHOLD = 1000e18;
  uint48 public constant VOTE_WEIGHT_WINDOW = 1 days;
  uint8 public constant NUM_WEIGHTS_TO_USE = 3;

  uint48 VOTE_TIME_EXTENSION = 1 days;
  uint48 MINIMUM_VOTE_EXTENSION = 1 hours;

  struct VoteWeight {
    uint256 voteWeight;
    uint16 chainId;
    address spokeAddress;
  }

  function setUp() public {
    _setupWormhole();

    address initialOwner = makeAddr("Initial Owner");
    timelock = new TimelockControllerFake(initialOwner);
    token = new ERC20VotesFake();

    hubVotePool = new HubVotePool(address(wormhole), initialOwner, address(timelock));

    extender = new HubProposalExtender(
      initialOwner, VOTE_TIME_EXTENSION, address(timelock), address(timelock), MINIMUM_VOTE_EXTENSION
    );

    HubGovernor.ConstructorParams memory params = HubGovernor.ConstructorParams({
      name: "Example Gov",
      token: token,
      timelock: timelock,
      initialVotingDelay: INITIAL_VOTING_DELAY,
      initialVotingPeriod: INITIAL_VOTING_PERIOD,
      initialProposalThreshold: PROPOSAL_THRESHOLD,
      initialQuorum: INITIAL_QUORUM,
<<<<<<< HEAD
      hubVotePool: address(hubVotePool),
=======
      hubVotePool: address(timelock),
>>>>>>> 38756467
      wormholeCore: address(wormhole),
      governorProposalExtender: address(extender),
      initialVoteWeightWindow: VOTE_WEIGHT_WINDOW
    });

    hubGovernor = new HubGovernorHarness(params);

    crossChainAggregateProposer = new HubEvmSpokeAggregateProposerHarness(
      address(wormhole), address(hubGovernor), INITIAL_MAX_QUERY_TIMESTAMP_OFFSET
    );
    hubGovernor.exposed_setWhitelistedProposer(address(crossChainAggregateProposer));

    vm.prank(initialOwner);
    timelock.grantRole(keccak256("PROPOSER_ROLE"), address(hubGovernor));

    vm.prank(initialOwner);
    timelock.grantRole(keccak256("EXECUTOR_ROLE"), address(hubGovernor));
  }

  // Mocks a query response using the provided voteWeights
  // The voteWeights are representative of responses from calls to the SpokeVoteAggregator.getVotes() function
  function _mockQueryResponse(VoteWeight[] memory _voteWeights, address _proposer) internal view returns (bytes memory) {
    bytes memory queryRequestBytes = "";
    bytes memory perChainResponses = "";
    uint64 targetTime = uint64(vm.getBlockTimestamp());
    uint64 targetTimeMicroseconds = targetTime * 1_000_000;

    for (uint256 i = 0; i < _voteWeights.length; i++) {
      (bytes memory newQueryRequestBytes, bytes memory newPerChainResponses) =
        _buildQueryRequestAndPerChainResponse(_voteWeights[i], _proposer, targetTimeMicroseconds, targetTime);
      queryRequestBytes = abi.encodePacked(queryRequestBytes, newQueryRequestBytes);
      perChainResponses = abi.encodePacked(perChainResponses, newPerChainResponses);
    }
    return _buildQueryResponse(_voteWeights, queryRequestBytes, perChainResponses);
  }

  function _mockQueryResponse(VoteWeight[] memory _voteWeights, address _proposer, uint64 _calldataTimepoint)
    internal
    view
    returns (bytes memory)
  {
    bytes memory queryRequestBytes = "";
    bytes memory perChainResponses = "";
    uint64 targetTime = uint64(vm.getBlockTimestamp());
    uint64 targetTimeMicroseconds = targetTime * 1_000_000;

    for (uint256 i = 0; i < _voteWeights.length; i++) {
      (bytes memory newQueryRequestBytes, bytes memory newPerChainResponses) =
        _buildQueryRequestAndPerChainResponse(_voteWeights[i], _proposer, targetTimeMicroseconds, _calldataTimepoint);
      queryRequestBytes = abi.encodePacked(queryRequestBytes, newQueryRequestBytes);
      perChainResponses = abi.encodePacked(perChainResponses, newPerChainResponses);
    }
    return _buildQueryResponse(_voteWeights, queryRequestBytes, perChainResponses);
  }

  function _buildQueryRequestAndPerChainResponse(
    VoteWeight memory _voteWeight,
    address _proposer,
    uint64 _targetBlockTime,
    uint64 _timepoint
  ) internal view returns (bytes memory queryRequestBytes, bytes memory perChainResponses) {
    uint256 voteWeight = _voteWeight.voteWeight;
    uint16 chainId = _voteWeight.chainId;
    address spokeAddress = _voteWeight.spokeAddress;

    bytes memory ethCall = QueryTest.buildEthCallByTimestampRequestBytes(
      _targetBlockTime,
      bytes(""), /* targetBlockHint */
      bytes(""), /* followingBlockHint */
      1,
      QueryTest.buildEthCallDataBytes(
        spokeAddress, abi.encodeWithSignature("getVotes(address,uint256)", _proposer, _timepoint)
      )
    );

    queryRequestBytes =
      QueryTest.buildPerChainRequestBytes(chainId, crossChainAggregateProposer.QT_ETH_CALL_BY_TIMESTAMP(), ethCall);

    bytes memory ethCallResp = _buildResponseBytesWithLatestTimestamp(_targetBlockTime, uint128(voteWeight));

    perChainResponses =
      QueryTest.buildPerChainResponseBytes(chainId, crossChainAggregateProposer.QT_ETH_CALL_BY_TIMESTAMP(), ethCallResp);
  }

  function _buildResponseBytesWithLatestTimestamp(uint64 targetBlockTime, uint256 voteWeight)
    internal
    view
    returns (bytes memory)
  {
    uint64 targetBlockNumber = uint64(vm.getBlockNumber());
    uint64 followingBlockNumber = targetBlockNumber + 1;
    uint64 followingBlockTime = targetBlockTime + 1_000_000; // Add 1 second in microseconds

    return QueryTest.buildEthCallByTimestampResponseBytes(
      targetBlockNumber,
      blockhash(targetBlockNumber),
      targetBlockTime,
      followingBlockNumber,
      blockhash(followingBlockNumber),
      followingBlockTime,
      1,
      QueryTest.buildEthCallResultBytes(abi.encode(voteWeight))
    );
  }

  function _buildQueryResponse(
    VoteWeight[] memory _voteWeights,
    bytes memory _queryRequestBytes,
    bytes memory _perChainResponses
  ) internal pure returns (bytes memory) {
    return QueryTest.buildQueryResponseBytes(
      VERSION,
      OFF_CHAIN_SENDER,
      OFF_CHAIN_SIGNATURE,
      QueryTest.buildOffChainQueryRequestBytes(VERSION, 0, uint8(_voteWeights.length), _queryRequestBytes),
      uint8(_voteWeights.length),
      _perChainResponses
    );
  }

  function _mockQueryResponseWithMultipleResults(
    uint16 _chainId,
    address _tokenAddress,
    address _caller,
    uint128 _voteWeight
  ) internal view returns (bytes memory) {
    uint64 targetBlockTime = uint64(vm.getBlockTimestamp());
    uint64 targetTimeMicroseconds = targetBlockTime * 1_000_000;

    bytes memory ethCall = QueryTest.buildEthCallByTimestampRequestBytes(
      targetTimeMicroseconds,
      bytes(""),
      bytes(""),
      2, // numCallData
      abi.encodePacked(
        QueryTest.buildEthCallDataBytes(
          _tokenAddress, abi.encodeWithSignature("getVotes(address,uint256)", _caller, targetTimeMicroseconds)
        ),
        QueryTest.buildEthCallDataBytes(
          _tokenAddress, abi.encodeWithSignature("getVotes(address,uint256)", _caller, targetTimeMicroseconds)
        )
      )
    );

    bytes memory queryRequestBytes =
      QueryTest.buildPerChainRequestBytes(_chainId, crossChainAggregateProposer.QT_ETH_CALL_BY_TIMESTAMP(), ethCall);

    bytes memory ethCallResp = _buildInvalidEthCallRespMultiResults(_voteWeight, targetTimeMicroseconds);

    bytes memory perChainResponses = QueryTest.buildPerChainResponseBytes(
      _chainId, crossChainAggregateProposer.QT_ETH_CALL_BY_TIMESTAMP(), ethCallResp
    );

    VoteWeight[] memory _voteWeights = new VoteWeight[](1);
    _voteWeights[0] = VoteWeight({voteWeight: _voteWeight, chainId: _chainId, spokeAddress: _tokenAddress});

    return _buildQueryResponse(_voteWeights, queryRequestBytes, perChainResponses);
  }

  function _buildInvalidEthCallRespMultiResults(uint128 _voteWeight, uint64 targetBlockTime)
    internal
    view
    returns (bytes memory ethCallResp)
  {
    uint64 targetBlockNumber = uint64(vm.getBlockNumber());
    uint64 followingBlockNumber = targetBlockNumber + 1;
    uint64 followingBlockTime = targetBlockTime + 1;

    bytes memory invalidEthCallResp = abi.encodePacked(
      QueryTest.buildEthCallResultBytes(abi.encode(_voteWeight)),
      QueryTest.buildEthCallResultBytes(abi.encode(_voteWeight))
    );

    ethCallResp = QueryTest.buildEthCallByTimestampResponseBytes(
      targetBlockNumber,
      blockhash(targetBlockNumber),
      targetBlockTime,
      followingBlockNumber,
      blockhash(followingBlockNumber),
      followingBlockTime,
      2, // numResults
      invalidEthCallResp
    );
  }

  function _mockQueryResponseWithCustomTimestamps(
    VoteWeight[] memory _voteWeights,
    address _caller,
    uint64[] memory _timestamps
  ) internal view returns (bytes memory) {
    bytes memory queryRequestBytes = "";
    bytes memory perChainResponses = "";

    for (uint256 i = 0; i < _voteWeights.length; i++) {
      uint64 targetTime = _timestamps[i];
      uint64 targetTimeMicroseconds = targetTime * 1_000_000;
      (bytes memory newQueryRequestBytes, bytes memory newPerChainResponses) =
        _buildQueryRequestAndPerChainResponse(_voteWeights[i], _caller, targetTimeMicroseconds, targetTime);
      queryRequestBytes = abi.encodePacked(queryRequestBytes, newQueryRequestBytes);
      perChainResponses = abi.encodePacked(perChainResponses, newPerChainResponses);
    }

    return _buildQueryResponse(_voteWeights, queryRequestBytes, perChainResponses);
  }

  function _getSignatures(bytes memory _response) internal view returns (IWormhole.Signature[] memory) {
    (uint8 sigV, bytes32 sigR, bytes32 sigS) = getSignature(_response, address(crossChainAggregateProposer));
    IWormhole.Signature[] memory signatures = new IWormhole.Signature[](1);
    signatures[0] = IWormhole.Signature({r: sigR, s: sigS, v: sigV, guardianIndex: 0});
    return signatures;
  }

  function _createProposal(bytes memory _callData) internal returns (ProposalBuilder) {
    ProposalBuilder builder = new ProposalBuilder();
    builder.push(address(hubGovernor), 0, _callData);
    return builder;
  }

  function _createArbitraryProposal() internal returns (ProposalBuilder) {
    return _createProposal(abi.encodeWithSignature("setQuorum(uint208)", 100));
  }

  function _checkThresholdMet(VoteWeight[] memory _voteWeights, uint256 _hubVoteWeight, uint256 _threshold)
    internal
    pure
    returns (bool)
  {
    if (_hubVoteWeight >= _threshold) return true;

    uint256 remainingThreshold = _threshold - _hubVoteWeight;
    uint256 accumulator = 0;

    for (uint256 i = 0; i < _voteWeights.length; i++) {
      accumulator += _voteWeights[i].voteWeight;
      if (accumulator >= remainingThreshold) return true;
    }

    return false;
  }

  function _assumeThresholdMet(VoteWeight[] memory _voteWeights) internal view {
    bool thresholdMet = _checkThresholdMet(_voteWeights, 0, hubGovernor.proposalThreshold());
    vm.assume(thresholdMet);
  }

  function _warpToValidTimestamp() internal {
    uint48 windowLength = hubGovernor.getVoteWeightWindowLength(uint96(vm.getBlockTimestamp()));
    vm.warp(vm.getBlockTimestamp() + windowLength);
  }

  function _registerSpokes(VoteWeight[] memory _voteWeights) internal {
    vm.startPrank(crossChainAggregateProposer.owner());
    for (uint256 i = 0; i < _voteWeights.length; i++) {
      crossChainAggregateProposer.registerSpoke(_voteWeights[i].chainId, _voteWeights[i].spokeAddress);
    }
    vm.stopPrank();
  }

  function _checkAndProposeIfEligible(
    VoteWeight[] memory _voteWeights,
    address[] memory _targets,
    uint256[] memory _values,
    bytes[] memory _calldatas,
    string memory _description,
    address _caller
  ) internal returns (uint256 proposalId) {
    bytes memory queryResponse = _mockQueryResponse(_voteWeights, _caller);
    IWormhole.Signature[] memory signatures = _getSignatures(queryResponse);

    vm.prank(_caller);
    proposalId = crossChainAggregateProposer.checkAndProposeIfEligible(
      _targets, _values, _calldatas, _description, queryResponse, signatures
    );
  }
}

contract Constructor is Test {
  function testFuzz_CorrectlySetConstructorArgs(
    address _core,
    address _hubGovernor,
    uint48 _initialMaxQueryTimestampOffset
  ) public {
    vm.assume(_core != address(0));
    vm.assume(_hubGovernor != address(0));

    HubEvmSpokeAggregateProposer crossChainAggregateProposer =
      new HubEvmSpokeAggregateProposer(_core, _hubGovernor, _initialMaxQueryTimestampOffset);
    assertEq(address(crossChainAggregateProposer.HUB_GOVERNOR()), _hubGovernor);
  }

  function testFuzz_RevertIf_CoreIsZeroAddress(address _hubGovernor, uint48 _initialMaxQueryTimestampOffset) public {
    vm.expectRevert(EmptyWormholeAddress.selector);
    new HubEvmSpokeAggregateProposer(address(0), _hubGovernor, _initialMaxQueryTimestampOffset);
  }

  function testFuzz_RevertIf_HubGovernorIsZeroAddress(address _core, uint48 _initialMaxQueryTimestampOffset) public {
    vm.assume(_core != address(0));
    vm.expectRevert(abi.encodeWithSelector(Ownable.OwnableInvalidOwner.selector, address(0)));
    new HubEvmSpokeAggregateProposer(_core, address(0), _initialMaxQueryTimestampOffset);
  }
}

contract Cancel is HubEvmSpokeAggregateProposerTest {
  function testFuzz_CreatorSuccesfullyCancelsAProposal(
    uint128 _voteWeight,
    uint16 _chainId,
    address _spokeAddress,
    string memory _description,
    address _caller
  ) public {
    vm.assume(_spokeAddress != address(0));
    vm.assume(_caller != address(0) && _caller != address(crossChainAggregateProposer.owner()));

    VoteWeight[] memory voteWeights = new VoteWeight[](1);
    voteWeights[0] = VoteWeight({voteWeight: _voteWeight, chainId: _chainId, spokeAddress: _spokeAddress});

    _warpToValidTimestamp();
    _assumeThresholdMet(voteWeights);
    _registerSpokes(voteWeights);

    ProposalBuilder builder = _createArbitraryProposal();
    address[] memory targets = builder.targets();
    uint256[] memory values = builder.values();
    bytes[] memory calldatas = builder.calldatas();
    uint256 canceled = _checkAndProposeIfEligible(voteWeights, targets, values, calldatas, _description, _caller);
    vm.prank(_caller);
    crossChainAggregateProposer.cancel(targets, values, calldatas, keccak256(bytes(_description)));

    assertEq(
      uint8(hubGovernor.state(canceled)), uint8(IGovernor.ProposalState.Canceled), "Proposal has not been canceled"
    );
  }

  function testFuzz_RevertIf_CallerIsNotProposalCreator(
    uint128 _voteWeight,
    uint16 _chainId,
    address _spokeAddress,
    string memory _description,
    address _caller,
    address _canceler
  ) public {
    vm.assume(_spokeAddress != address(0) && _caller != _canceler);
    vm.assume(_caller != address(0) && _caller != address(crossChainAggregateProposer.owner()));
    vm.assume(_caller != _canceler);

    VoteWeight[] memory voteWeights = new VoteWeight[](1);
    voteWeights[0] = VoteWeight({voteWeight: _voteWeight, chainId: _chainId, spokeAddress: _spokeAddress});

    _warpToValidTimestamp();
    _assumeThresholdMet(voteWeights);
    _registerSpokes(voteWeights);

    ProposalBuilder builder = _createArbitraryProposal();
    address[] memory targets = builder.targets();
    uint256[] memory values = builder.values();
    bytes[] memory calldatas = builder.calldatas();
    _checkAndProposeIfEligible(voteWeights, targets, values, calldatas, _description, _caller);
    vm.expectRevert(abi.encodeWithSelector(HubEvmSpokeAggregateProposer.InvalidCaller.selector, _canceler, _caller));
    vm.prank(_canceler);
    crossChainAggregateProposer.cancel(targets, values, calldatas, keccak256(bytes(_description)));
  }
}

contract CheckAndProposeIfEligible is HubEvmSpokeAggregateProposerTest {
  function _checkAndProposeIfEligibleCustomTimepoints(
    VoteWeight[] memory _voteWeights,
    address[] memory _targets,
    uint256[] memory _values,
    bytes[] memory _calldatas,
    address _caller,
    uint64[] memory _timestamps
  ) public returns (uint256) {
    bytes memory queryResponse = _mockQueryResponseWithCustomTimestamps(_voteWeights, _caller, _timestamps);
    IWormhole.Signature[] memory signatures = _getSignatures(queryResponse);

    vm.prank(_caller);
    uint256 proposalId = crossChainAggregateProposer.checkAndProposeIfEligible(
      _targets, _values, _calldatas, "Test Proposal", queryResponse, signatures
    );

    return proposalId;
  }

  function _buildUniformTimestampArray(uint8 arrayLength) internal view returns (uint64[] memory) {
    uint64 timestamp = uint64(vm.getBlockTimestamp());
    uint64[] memory timestamps = new uint64[](arrayLength);
    timestamps[0] = timestamp;
    timestamps[1] = timestamp;
    timestamps[2] = timestamp;

    return timestamps;
  }

  function testFuzz_CorrectlyCheckAndProposeIfEligibleSingleVoteWeight(
    uint128 _voteWeight,
    uint16 _chainId,
    address _spokeAddress,
    string memory _description,
    address _caller
  ) public {
    vm.assume(_spokeAddress != address(0));
    vm.assume(_caller != address(0) && _caller != address(crossChainAggregateProposer.owner()));

    VoteWeight[] memory voteWeights = new VoteWeight[](1);
    voteWeights[0] = VoteWeight({voteWeight: _voteWeight, chainId: _chainId, spokeAddress: _spokeAddress});

    _warpToValidTimestamp();
    _assumeThresholdMet(voteWeights);
    _registerSpokes(voteWeights);

    ProposalBuilder builder = _createArbitraryProposal();
    address[] memory targets = builder.targets();
    uint256[] memory values = builder.values();
    bytes[] memory calldatas = builder.calldatas();
    uint256 proposalId = _checkAndProposeIfEligible(voteWeights, targets, values, calldatas, _description, _caller);

    assertEq(
      hubGovernor.hashProposal(targets, values, calldatas, keccak256(bytes(_description))),
      proposalId,
      "Proposal ID should match the hash of the proposal"
    );
  }

  function testFuzz_CorrectlyCheckAndProposeIfEligibleTwoVoteWeights(
    uint128 _voteWeight1,
    uint128 _voteWeight2,
    uint16 _chainId1,
    uint16 _chainId2,
    address _spokeAddress1,
    address _spokeAddress2,
    string memory _description,
    address _caller
  ) public {
    vm.assume(_spokeAddress1 != address(0) && _spokeAddress2 != address(0));
    vm.assume(_chainId1 != _chainId2);
    vm.assume(_spokeAddress1 != _spokeAddress2);
    vm.assume(_caller != address(0) && _caller != address(crossChainAggregateProposer.owner()));

    VoteWeight[] memory voteWeights = new VoteWeight[](2);
    voteWeights[0] = VoteWeight({voteWeight: _voteWeight1, chainId: _chainId1, spokeAddress: _spokeAddress1});
    voteWeights[1] = VoteWeight({voteWeight: _voteWeight2, chainId: _chainId2, spokeAddress: _spokeAddress2});

    _warpToValidTimestamp();
    _assumeThresholdMet(voteWeights);

    _registerSpokes(voteWeights);
    ProposalBuilder builder = _createArbitraryProposal();
    address[] memory targets = builder.targets();
    uint256[] memory values = builder.values();
    bytes[] memory calldatas = builder.calldatas();
    uint256 proposalId = _checkAndProposeIfEligible(voteWeights, targets, values, calldatas, _description, _caller);

    assertEq(
      hubGovernor.hashProposal(targets, values, calldatas, keccak256(bytes(_description))),
      proposalId,
      "Proposal ID should match the hash of the proposal"
    );
  }

  function testFuzz_CorrectlyCheckAndProposeIfEligibleWithAtLeastTwoTokenCheckpoints(
    uint16 _chainId,
    address _spokeAddress,
    string memory _description,
    address _caller,
    uint48 _amount2
  ) public {
    vm.assume(_spokeAddress != address(0) && _spokeAddress != address(0));
    vm.assume(_caller != address(0) && _caller != address(crossChainAggregateProposer.owner()));
    uint256 _amount1 = hubGovernor.proposalThreshold();

    VoteWeight[] memory voteWeights = new VoteWeight[](1);
    voteWeights[0] = VoteWeight({voteWeight: 0, chainId: _chainId, spokeAddress: _spokeAddress});

    vm.startPrank(_caller);
    token.delegate(_caller);
    token.mint(_caller, _amount1);
    vm.stopPrank();

    _warpToValidTimestamp();

    vm.startPrank(_caller);
    token.mint(_caller, uint256(_amount2));
    vm.stopPrank();

    _registerSpokes(voteWeights);
    ProposalBuilder builder = _createArbitraryProposal();
    address[] memory targets = builder.targets();
    uint256[] memory values = builder.values();
    bytes[] memory calldatas = builder.calldatas();
    uint256 proposalId = _checkAndProposeIfEligible(voteWeights, targets, values, calldatas, _description, _caller);

    assertEq(
      hubGovernor.hashProposal(targets, values, calldatas, keccak256(bytes(_description))),
      proposalId,
      "Proposal ID should match the hash of the proposal"
    );
    assertEq(hubGovernor.getVotes(address(_caller), vm.getBlockTimestamp()), _amount1);
  }

  function testFuzz_CorrectlyCheckAndProposeIfEligibleThreeVoteWeights(
    uint128 _voteWeight1,
    uint128 _voteWeight2,
    uint128 _voteWeight3,
    uint16 _chainId1,
    uint16 _chainId2,
    uint16 _chainId3,
    address _spokeAddress1,
    address _spokeAddress2,
    address _spokeAddress3,
    string memory _description,
    address _caller
  ) public {
    vm.assume(_spokeAddress1 != address(0) && _spokeAddress2 != address(0) && _spokeAddress3 != address(0));
    vm.assume(_chainId1 != _chainId2 && _chainId1 != _chainId3 && _chainId2 != _chainId3);
    vm.assume(_spokeAddress1 != _spokeAddress2 && _spokeAddress1 != _spokeAddress3 && _spokeAddress2 != _spokeAddress3);
    vm.assume(_caller != address(0) && _caller != address(crossChainAggregateProposer.owner()));

    VoteWeight[] memory voteWeights = new VoteWeight[](3);
    voteWeights[0] = VoteWeight({voteWeight: _voteWeight1, chainId: _chainId1, spokeAddress: _spokeAddress1});
    voteWeights[1] = VoteWeight({voteWeight: _voteWeight2, chainId: _chainId2, spokeAddress: _spokeAddress2});
    voteWeights[2] = VoteWeight({voteWeight: _voteWeight3, chainId: _chainId3, spokeAddress: _spokeAddress3});

    _warpToValidTimestamp();
    _assumeThresholdMet(voteWeights);

    _registerSpokes(voteWeights);
    ProposalBuilder builder = _createArbitraryProposal();
    address[] memory targets = builder.targets();
    uint256[] memory values = builder.values();
    bytes[] memory calldatas = builder.calldatas();
    uint256 proposalId = _checkAndProposeIfEligible(voteWeights, targets, values, calldatas, _description, _caller);

    assertEq(
      hubGovernor.hashProposal(targets, values, calldatas, keccak256(bytes(_description))),
      proposalId,
      "Proposal ID should match the hash of the proposal"
    );
  }

  function testFuzz_CheckAndProposeIfEligibleWithValidTimestamps(
    address _caller,
    uint128 _voteWeight1,
    uint128 _voteWeight2,
    uint128 _voteWeight3
  ) public {
    vm.assume(_caller != address(0) && _caller != address(crossChainAggregateProposer.owner()));
    _warpToValidTimestamp();

    VoteWeight[] memory voteWeights = new VoteWeight[](3);
    voteWeights[0] = VoteWeight({voteWeight: _voteWeight1, chainId: 1, spokeAddress: makeAddr("SpokeAddress1")});
    voteWeights[1] = VoteWeight({voteWeight: _voteWeight2, chainId: 2, spokeAddress: makeAddr("SpokeAddress2")});
    voteWeights[2] = VoteWeight({voteWeight: _voteWeight3, chainId: 3, spokeAddress: makeAddr("SpokeAddress3")});

    uint64[] memory timestamps = _buildUniformTimestampArray(3);

    _assumeThresholdMet(voteWeights);

    _registerSpokes(voteWeights);
    ProposalBuilder builder = _createArbitraryProposal();

    address[] memory _targets = builder.targets();
    uint256[] memory _values = builder.values();
    bytes[] memory _calldatas = builder.calldatas();

    uint256 proposalId =
      _checkAndProposeIfEligibleCustomTimepoints(voteWeights, _targets, _values, _calldatas, _caller, timestamps);

    assertEq(hubGovernor.hashProposal(_targets, _values, _calldatas, keccak256(bytes("Test Proposal"))), proposalId);
  }

  function testFuzz_RevertIf_QueryDoesNotHaveEnoughWeightAndCheckpointMinimumIsTooLow(
    uint16 _chainId,
    address _spokeAddress,
    string memory _description,
    address _caller,
    uint48 _amount1
  ) public {
    vm.assume(_spokeAddress != address(0) && _spokeAddress != address(0));
    vm.assume(_caller != address(0) && _caller != address(crossChainAggregateProposer.owner()));
    uint256 _amount2 = hubGovernor.proposalThreshold();

    VoteWeight[] memory voteWeights = new VoteWeight[](1);
    voteWeights[0] = VoteWeight({voteWeight: 0, chainId: _chainId, spokeAddress: _spokeAddress});

    vm.startPrank(_caller);
    token.delegate(_caller);
    token.mint(_caller, uint256(_amount1));
    vm.stopPrank();

    _warpToValidTimestamp();

    vm.startPrank(_caller);
    token.mint(_caller, _amount2);
    vm.stopPrank();

    _registerSpokes(voteWeights);
    ProposalBuilder builder = _createArbitraryProposal();
    address[] memory targets = builder.targets();
    uint256[] memory values = builder.values();
    bytes[] memory calldatas = builder.calldatas();
    bytes memory queryResponse = _mockQueryResponse(voteWeights, _caller);
    IWormhole.Signature[] memory signatures = _getSignatures(queryResponse);

    vm.prank(_caller);
    vm.expectRevert(HubEvmSpokeAggregateProposer.InsufficientVoteWeight.selector);
    crossChainAggregateProposer.checkAndProposeIfEligible(
      targets, values, calldatas, _description, queryResponse, signatures
    );
  }

  function testFuzz_RevertIf_InsufficientVoteWeight(string memory _description, address _caller) public {
    vm.assume(_caller != address(0));
    vm.assume(_caller != address(crossChainAggregateProposer.owner()));

    // Create a vote weight with a below threshold total
    VoteWeight[] memory voteWeights = new VoteWeight[](1);
    voteWeights[0] =
      VoteWeight({voteWeight: hubGovernor.proposalThreshold() - 1, chainId: 1, spokeAddress: address(token)});

    _registerSpokes(voteWeights);
    _warpToValidTimestamp();

    bytes memory queryResponse = _mockQueryResponse(voteWeights, _caller);
    IWormhole.Signature[] memory signatures = _getSignatures(queryResponse);

    ProposalBuilder builder = _createArbitraryProposal();
    address[] memory targets = builder.targets();
    uint256[] memory values = builder.values();
    bytes[] memory calldatas = builder.calldatas();

    vm.expectRevert(HubEvmSpokeAggregateProposer.InsufficientVoteWeight.selector);
    vm.prank(_caller);
    crossChainAggregateProposer.checkAndProposeIfEligible(
      targets, values, calldatas, _description, queryResponse, signatures
    );
  }

  function testFuzz_RevertIf_QueryContainsMultipleResponsesFromTheSameChain(
    uint128 _voteWeight,
    uint16 _chainId,
    address _spokeAddress,
    string memory _description,
    address _caller
  ) public {
    vm.assume(_spokeAddress != address(0));
    vm.assume(_caller != address(0) && _caller != address(crossChainAggregateProposer.owner()));

    VoteWeight[] memory voteWeights = new VoteWeight[](2);
    voteWeights[0] = VoteWeight({voteWeight: _voteWeight, chainId: _chainId, spokeAddress: _spokeAddress});
    voteWeights[1] = VoteWeight({voteWeight: _voteWeight, chainId: _chainId, spokeAddress: _spokeAddress});

    _warpToValidTimestamp();
    _assumeThresholdMet(voteWeights);

    _registerSpokes(voteWeights);
    ProposalBuilder builder = _createArbitraryProposal();
    address[] memory targets = builder.targets();
    uint256[] memory values = builder.values();
    bytes[] memory calldatas = builder.calldatas();
    bytes memory queryResponse = _mockQueryResponse(voteWeights, _caller);
    IWormhole.Signature[] memory signatures = _getSignatures(queryResponse);

    vm.expectRevert(InvalidChainId.selector);
    vm.prank(_caller);
    crossChainAggregateProposer.checkAndProposeIfEligible(
      targets, values, calldatas, _description, queryResponse, signatures
    );
  }

  function testFuzz_RevertIf_InvalidCaller(
    uint128 _voteWeight,
    uint16 _chainId,
    address _spokeAddress,
    address _expectedAccount,
    address _caller,
    string memory _description
  ) public {
    vm.assume(_spokeAddress != address(0));
    vm.assume(_expectedAccount != address(0) && _caller != address(0));
    vm.assume(_caller != _expectedAccount && _caller != address(crossChainAggregateProposer.owner()));

    VoteWeight[] memory voteWeights = new VoteWeight[](1);
    voteWeights[0] = VoteWeight({voteWeight: _voteWeight, chainId: _chainId, spokeAddress: _spokeAddress});

    _warpToValidTimestamp();
    _registerSpokes(voteWeights);

    bytes memory queryResponse = _mockQueryResponse(voteWeights, _expectedAccount);
    IWormhole.Signature[] memory signatures = _getSignatures(queryResponse);

    ProposalBuilder builder = _createArbitraryProposal();

    address[] memory targets = builder.targets();
    uint256[] memory values = builder.values();
    bytes[] memory calldatas = builder.calldatas();

    vm.expectRevert(
      abi.encodeWithSelector(HubEvmSpokeAggregateProposer.InvalidCaller.selector, _caller, _expectedAccount)
    );
    vm.prank(_caller);
    crossChainAggregateProposer.checkAndProposeIfEligible(
      targets, values, calldatas, _description, queryResponse, signatures
    );
  }

  function testFuzz_RevertIf_InvalidTimepoint(
    uint128 _voteWeight,
    uint16 _chainId,
    address _spokeAddress,
    address _caller,
    uint64 _calldataTimepoint,
    string memory _description
  ) public {
    vm.assume(_spokeAddress != address(0));
    vm.assume(_calldataTimepoint != uint64(vm.getBlockTimestamp()));

    VoteWeight[] memory voteWeights = new VoteWeight[](1);
    voteWeights[0] = VoteWeight({voteWeight: _voteWeight, chainId: _chainId, spokeAddress: _spokeAddress});

    _assumeThresholdMet(voteWeights);
    _warpToValidTimestamp();
    _registerSpokes(voteWeights);

    bytes memory queryResponse = _mockQueryResponse(voteWeights, _caller, _calldataTimepoint);
    IWormhole.Signature[] memory signatures = _getSignatures(queryResponse);

    ProposalBuilder builder = _createArbitraryProposal();

    address[] memory targets = builder.targets();
    uint256[] memory values = builder.values();
    bytes[] memory calldatas = builder.calldatas();

    vm.expectRevert(
      abi.encodeWithSelector(HubEvmSpokeAggregateProposer.InvalidTimestamp.selector, vm.getBlockTimestamp() * 1_000_000)
    );
    vm.prank(_caller);
    crossChainAggregateProposer.checkAndProposeIfEligible(
      targets, values, calldatas, _description, queryResponse, signatures
    );
  }

  function testFuzz_RevertIf_SpokeIsNotRegistered(
    uint128 _voteWeight,
    uint16 _chainId,
    address _caller,
    address _spokeAddress,
    string memory _description
  ) public {
    vm.assume(_spokeAddress != address(0));
    vm.assume(_caller != address(0));

    _warpToValidTimestamp();

    VoteWeight[] memory voteWeights = new VoteWeight[](1);
    voteWeights[0] = VoteWeight({voteWeight: uint256(_voteWeight), chainId: _chainId, spokeAddress: _spokeAddress});

    bytes memory queryResponse = _mockQueryResponse(voteWeights, _caller);
    IWormhole.Signature[] memory signatures = _getSignatures(queryResponse);

    ProposalBuilder builder = _createArbitraryProposal();
    address[] memory targets = builder.targets();
    uint256[] memory values = builder.values();
    bytes[] memory calldatas = builder.calldatas();

    vm.expectRevert(InvalidContractAddress.selector);
    vm.prank(_caller);
    crossChainAggregateProposer.checkAndProposeIfEligible(
      targets, values, calldatas, _description, queryResponse, signatures
    );
  }

  function testFuzz_RevertIf_QuerySpokeDoesNotMatchRegisteredSpoke(
    uint128 _voteWeight,
    uint16 _chainId,
    address _registeredSpokeAddress,
    address _queriedSpokeAddress,
    address _caller,
    string memory _description
  ) public {
    vm.assume(_registeredSpokeAddress != address(0));
    vm.assume(_queriedSpokeAddress != address(0));
    vm.assume(_registeredSpokeAddress != _queriedSpokeAddress);
    vm.assume(_caller != address(0));

    VoteWeight[] memory voteWeights = new VoteWeight[](1);
    voteWeights[0] =
      VoteWeight({voteWeight: uint256(_voteWeight), chainId: _chainId, spokeAddress: _queriedSpokeAddress});

    _warpToValidTimestamp();
    vm.prank(crossChainAggregateProposer.owner());
    crossChainAggregateProposer.registerSpoke(_chainId, _registeredSpokeAddress);

    bytes memory queryResponse = _mockQueryResponse(voteWeights, _caller);
    IWormhole.Signature[] memory signatures = _getSignatures(queryResponse);
    ProposalBuilder builder = _createArbitraryProposal();
    address[] memory targets = builder.targets();
    uint256[] memory values = builder.values();
    bytes[] memory calldatas = builder.calldatas();

    vm.expectRevert(InvalidContractAddress.selector);

    vm.prank(_caller);
    crossChainAggregateProposer.checkAndProposeIfEligible(
      targets, values, calldatas, _description, queryResponse, signatures
    );
  }

  function testFuzz_RevertIf_TooManyEthCallResults(
    uint16 _chainId,
    address _tokenAddress,
    address _caller,
    uint128 _voteWeight,
    string memory _description
  ) public {
    vm.assume(_tokenAddress != address(0));
    vm.assume(_caller != address(0));
    vm.assume(_caller != address(crossChainAggregateProposer.owner()));

    _warpToValidTimestamp();

    vm.prank(crossChainAggregateProposer.owner());
    crossChainAggregateProposer.registerSpoke(_chainId, _tokenAddress);

    bytes memory _resp = _mockQueryResponseWithMultipleResults(_chainId, _tokenAddress, _caller, _voteWeight);

    IWormhole.Signature[] memory signatures = _getSignatures(_resp);

    ProposalBuilder builder = _createArbitraryProposal();
    address[] memory targets = builder.targets();
    uint256[] memory values = builder.values();
    bytes[] memory calldatas = builder.calldatas();

    vm.expectRevert(abi.encodeWithSelector(HubEvmSpokeAggregateProposer.TooManyEthCallResults.selector, 2));
    vm.prank(_caller);
    crossChainAggregateProposer.checkAndProposeIfEligible(targets, values, calldatas, _description, _resp, signatures);
  }

  function testFuzz_RevertIf_QueriesHaveDifferentTimestamps(address _caller, uint128 _voteWeight1, uint128 _voteWeight2)
    public
  {
    _warpToValidTimestamp();

    uint64 timestamp = uint64(vm.getBlockTimestamp());
    uint64[] memory timestamps = new uint64[](2);
    timestamps[0] = timestamp;
    timestamps[1] = timestamp + 1; // Different timestamp

    VoteWeight[] memory voteWeights = new VoteWeight[](2);
    voteWeights[0] = VoteWeight({voteWeight: _voteWeight1, chainId: 1, spokeAddress: makeAddr("SpokeAddress1")});
    voteWeights[1] = VoteWeight({voteWeight: _voteWeight2, chainId: 2, spokeAddress: makeAddr("SpokeAddress2")});

    _registerSpokes(voteWeights);

    bytes memory queryResponse = _mockQueryResponseWithCustomTimestamps(voteWeights, _caller, timestamps);
    IWormhole.Signature[] memory signatures = _getSignatures(queryResponse);

    ProposalBuilder builder = _createArbitraryProposal();

    address[] memory targets = builder.targets();
    uint256[] memory values = builder.values();
    bytes[] memory calldatas = builder.calldatas();

    vm.expectRevert(
      abi.encodeWithSelector(HubEvmSpokeAggregateProposer.InvalidTimestamp.selector, timestamps[1] * 1_000_000)
    );
    vm.prank(_caller);
    crossChainAggregateProposer.checkAndProposeIfEligible(
      targets, values, calldatas, "Test Proposal", queryResponse, signatures
    );
  }

  function testFuzz_RevertIf_LessThanMaxQueryTimestampOffset(address _caller) public {
    _warpToValidTimestamp();

    uint64[] memory timestamps = new uint64[](1);
    timestamps[0] = uint64(vm.getBlockTimestamp()) - crossChainAggregateProposer.maxQueryTimestampOffset() - 1;

    VoteWeight[] memory voteWeights = new VoteWeight[](1);
    voteWeights[0] =
      VoteWeight({voteWeight: hubGovernor.proposalThreshold(), chainId: 1, spokeAddress: makeAddr("SpokeAddress")});
    _registerSpokes(voteWeights);

    bytes memory queryResponse = _mockQueryResponseWithCustomTimestamps(voteWeights, address(hubGovernor), timestamps);
    IWormhole.Signature[] memory signatures = _getSignatures(queryResponse);

    ProposalBuilder builder = _createArbitraryProposal();
    address[] memory targets = builder.targets();
    uint256[] memory values = builder.values();
    bytes[] memory calldatas = builder.calldatas();

    vm.prank(_caller);
    vm.expectRevert(
      abi.encodeWithSelector(HubEvmSpokeAggregateProposer.InvalidTimestamp.selector, timestamps[0] * 1_000_000)
    );
    crossChainAggregateProposer.checkAndProposeIfEligible(
      targets, values, calldatas, "Test Proposal", queryResponse, signatures
    );
  }

  function testFuzz_RevertIf_QueryTimestampGreaterThanCurrentTimestamp(address _caller) public {
    _warpToValidTimestamp();

    uint64[] memory timestamps = new uint64[](1);
    timestamps[0] = uint64(vm.getBlockTimestamp()) + 1;

    VoteWeight[] memory voteWeights = new VoteWeight[](1);
    voteWeights[0] =
      VoteWeight({voteWeight: hubGovernor.proposalThreshold(), chainId: 1, spokeAddress: makeAddr("SpokeAddress")});
    _registerSpokes(voteWeights);

    bytes memory queryResponse = _mockQueryResponseWithCustomTimestamps(voteWeights, _caller, timestamps);
    IWormhole.Signature[] memory signatures = _getSignatures(queryResponse);

    ProposalBuilder builder = _createArbitraryProposal();
    address[] memory targets = builder.targets();
    uint256[] memory values = builder.values();
    bytes[] memory calldatas = builder.calldatas();

    vm.prank(_caller);
    vm.expectRevert(
      abi.encodeWithSelector(HubEvmSpokeAggregateProposer.InvalidTimestamp.selector, timestamps[0] * 1_000_000)
    );
    crossChainAggregateProposer.checkAndProposeIfEligible(
      targets, values, calldatas, "Test Proposal", queryResponse, signatures
    );
  }

  function testFuzz_RevertIf_QueryTimestampsNotSynchronized(address _caller) public {
    _warpToValidTimestamp();

    uint64[] memory timestamps = new uint64[](5);
    timestamps[0] = uint64(vm.getBlockTimestamp());
    timestamps[1] = uint64(vm.getBlockTimestamp());
    timestamps[2] = uint64(vm.getBlockTimestamp());
    timestamps[3] = uint64(vm.getBlockTimestamp() - 1);

    VoteWeight[] memory voteWeights = new VoteWeight[](5);
    voteWeights[0] =
      VoteWeight({voteWeight: hubGovernor.proposalThreshold(), chainId: 1, spokeAddress: makeAddr("SpokeAddress1")});
    voteWeights[1] =
      VoteWeight({voteWeight: hubGovernor.proposalThreshold(), chainId: 2, spokeAddress: makeAddr("SpokeAddress2")});
    voteWeights[2] =
      VoteWeight({voteWeight: hubGovernor.proposalThreshold(), chainId: 3, spokeAddress: makeAddr("SpokeAddress3")});
    voteWeights[3] =
      VoteWeight({voteWeight: hubGovernor.proposalThreshold(), chainId: 4, spokeAddress: makeAddr("SpokeAddress4")});
    voteWeights[4] =
      VoteWeight({voteWeight: hubGovernor.proposalThreshold(), chainId: 5, spokeAddress: makeAddr("SpokeAddress5")});

    _registerSpokes(voteWeights);

    bytes memory queryResponse = _mockQueryResponseWithCustomTimestamps(voteWeights, _caller, timestamps);
    IWormhole.Signature[] memory signatures = _getSignatures(queryResponse);

    ProposalBuilder builder = _createArbitraryProposal();
    address[] memory targets = builder.targets();
    uint256[] memory values = builder.values();
    bytes[] memory calldatas = builder.calldatas();

    vm.prank(_caller);
    vm.expectRevert(
      abi.encodeWithSelector(HubEvmSpokeAggregateProposer.InvalidTimestamp.selector, timestamps[3] * 1_000_000)
    );
    crossChainAggregateProposer.checkAndProposeIfEligible(
      targets, values, calldatas, "Test Proposal", queryResponse, signatures
    );
  }
}

contract RegisterSpoke is HubEvmSpokeAggregateProposerTest {
  function testFuzz_CorrectlyRegisterSpoke(uint16 _chainId, address _spokeAddress) public {
    vm.assume(_spokeAddress != address(0));

    vm.prank(crossChainAggregateProposer.owner());
    crossChainAggregateProposer.registerSpoke(_chainId, _spokeAddress);

    assertEq(crossChainAggregateProposer.registeredSpokes(_chainId), _spokeAddress);
  }

  function testFuzz_EmitsSpokeRegistered(uint16 _chainId, address _spokeAddress) public {
    vm.assume(_spokeAddress != address(0));

    address existingAddress = crossChainAggregateProposer.registeredSpokes(_chainId);
    vm.prank(crossChainAggregateProposer.owner());
    vm.expectEmit();
    emit HubEvmSpokeAggregateProposer.SpokeRegistered(_chainId, existingAddress, _spokeAddress);
    crossChainAggregateProposer.registerSpoke(_chainId, _spokeAddress);
  }

  function testFuzz_RevertIf_NotCalledByOwner(uint16 _chainId, address _spokeAddress, address _caller) public {
    vm.assume(_spokeAddress != address(0));
    vm.assume(_caller != address(crossChainAggregateProposer.owner()));

    vm.prank(_caller);
    vm.expectRevert(abi.encodeWithSelector(Ownable.OwnableUnauthorizedAccount.selector, _caller));
    crossChainAggregateProposer.registerSpoke(_chainId, _spokeAddress);
  }
}

contract SetMaxQueryTimestampOffset is HubEvmSpokeAggregateProposerTest {
  function testFuzz_CorrectlySetMaxQueryTimestampOffset(uint48 _maxQueryTimestampOffset) public {
    vm.assume(_maxQueryTimestampOffset != 0);
    vm.prank(crossChainAggregateProposer.owner());
    crossChainAggregateProposer.setMaxQueryTimestampOffset(_maxQueryTimestampOffset);
    assertEq(crossChainAggregateProposer.maxQueryTimestampOffset(), _maxQueryTimestampOffset);
  }

  function testFuzz_EmitsMaxQueryTimestampOffsetUpdatedEvent(uint48 _maxQueryTimestampOffset) public {
    vm.assume(_maxQueryTimestampOffset != 0);
    vm.expectEmit();
    emit HubEvmSpokeAggregateProposer.MaxQueryTimestampOffsetUpdated(
      crossChainAggregateProposer.maxQueryTimestampOffset(), _maxQueryTimestampOffset
    );
    vm.prank(crossChainAggregateProposer.owner());
    crossChainAggregateProposer.setMaxQueryTimestampOffset(_maxQueryTimestampOffset);
  }

  function testFuzz_RevertIf_NotCalledByOwner(uint48 _maxQueryTimestampOffset, address _caller) public {
    vm.assume(_caller != address(0) && _caller != address(crossChainAggregateProposer.owner()));
    vm.assume(_maxQueryTimestampOffset != 0);
    vm.prank(_caller);
    vm.expectRevert(abi.encodeWithSelector(Ownable.OwnableUnauthorizedAccount.selector, _caller));
    crossChainAggregateProposer.setMaxQueryTimestampOffset(_maxQueryTimestampOffset);
  }

  function test_RevertIf_ZeroTimeDelta() public {
    vm.prank(crossChainAggregateProposer.owner());
    vm.expectRevert(HubEvmSpokeAggregateProposer.InvalidOffset.selector);
    crossChainAggregateProposer.setMaxQueryTimestampOffset(0);
  }
}

contract _ExtractAccountFromCalldata is HubEvmSpokeAggregateProposerTest {
  function testFuzz_CorrectlyExtractsAccountFromCalldata(address _account, uint256 _timepoint) public view {
    // Simulate the calldata for a getVotes(address) function call
    bytes4 selector = bytes4(keccak256("getVotes(address,uint256)"));
    bytes memory callData = abi.encodeWithSelector(selector, _account, _timepoint);

    (address extractedAccount, uint256 extractedTimepoint) =
      crossChainAggregateProposer.exposed_extractAccountFromCalldata(callData);
    assertEq(extractedAccount, _account, "Extracted account should match the input account");
    assertEq(extractedTimepoint, _timepoint, "Extracted timepoint should match the input timepoint");
  }

  function testFuzz_RevertIf_InvalidCallDataLength(bytes memory _callData) public {
    vm.assume(_callData.length != 68);
    vm.expectRevert(abi.encodeWithSelector(BytesParsing.LengthMismatch.selector, _callData.length, 68));
    crossChainAggregateProposer.exposed_extractAccountFromCalldata(_callData);
  }
}<|MERGE_RESOLUTION|>--- conflicted
+++ resolved
@@ -68,11 +68,7 @@
       initialVotingPeriod: INITIAL_VOTING_PERIOD,
       initialProposalThreshold: PROPOSAL_THRESHOLD,
       initialQuorum: INITIAL_QUORUM,
-<<<<<<< HEAD
-      hubVotePool: address(hubVotePool),
-=======
       hubVotePool: address(timelock),
->>>>>>> 38756467
       wormholeCore: address(wormhole),
       governorProposalExtender: address(extender),
       initialVoteWeightWindow: VOTE_WEIGHT_WINDOW
