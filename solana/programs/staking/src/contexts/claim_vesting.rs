use crate::context::{CONFIG_SEED, VESTING_BALANCE_SEED, VESTING_CONFIG_SEED, VEST_SEED};
use crate::state::checkpoints::{push_checkpoint, CheckpointData, Operation};
use crate::state::global_config::GlobalConfig;
use crate::state::stake_account::StakeAccountMetadata;
use crate::{error::{ErrorCode, VestingError}, state::{Vesting, VestingBalance, VestingConfig}};
use anchor_lang::prelude::*;
use anchor_spl::{
    associated_token::AssociatedToken,
    token_interface::{transfer_checked, Mint, TokenAccount, TokenInterface, TransferChecked},
};
use std::convert::TryInto;

#[derive(Accounts)]
pub struct ClaimVesting<'info> {
    #[account(mut)]
    vester: Signer<'info>,
    mint: InterfaceAccount<'info, Mint>,
    #[account(
        mut,
        associated_token::mint = mint,
        associated_token::authority = config,
        associated_token::token_program = token_program
    )]
    vault: InterfaceAccount<'info, TokenAccount>,
    #[account(
        mut,
        token::mint = mint
    )]
    vester_ta: InterfaceAccount<'info, TokenAccount>,
    #[account(
        mut,
        constraint = config.finalized @ VestingError::VestingUnfinalized,
        seeds = [VESTING_CONFIG_SEED.as_bytes(), global_config.vesting_admin.as_ref(), mint.key().as_ref(), config.seed.to_le_bytes().as_ref()],
        bump = config.bump
    )]
    config: Account<'info, VestingConfig>,
    #[account(
        mut,
        close = vester,
        constraint = Clock::get()?.unix_timestamp >= vest.maturation @ VestingError::NotFullyVested,
        has_one = vester_ta, // This check is arbitrary, as ATA is baked into the PDA
        has_one = config, // This check is arbitrary, as ATA is baked into the PDA
        seeds = [VEST_SEED.as_bytes(), config.key().as_ref(), vester_ta.key().as_ref(), vest.maturation.to_le_bytes().as_ref()],
        bump = vest.bump
    )]
    vest: Account<'info, Vesting>,
    #[account(
        mut,
        has_one = vester,
        seeds = [VESTING_BALANCE_SEED.as_bytes(), config.key().as_ref(), vester_ta.owner.key().as_ref()],
        bump = vesting_balance.bump
    )]
    vesting_balance: Account<'info, VestingBalance>,
    /// CheckpointData and StakeAccountMetadata accounts are optional because
    /// in order to be able to claim vests that have not been delegated
    /// Check if stake account checkpoints is out of bounds
    #[account(mut)]
    pub stake_account_checkpoints: Option<AccountLoader<'info, CheckpointData>>,
    #[account(mut)]
    pub stake_account_metadata: Option<Box<Account<'info, StakeAccountMetadata>>>,
    #[account(
        seeds = [CONFIG_SEED.as_bytes()], 
        bump = global_config.bump,
    )]
    pub global_config: Box<Account<'info, GlobalConfig>>,

    associated_token_program: Program<'info, AssociatedToken>,
    token_program: Interface<'info, TokenInterface>,
    system_program: Program<'info, System>,
}

impl<'info> ClaimVesting<'info> {
    pub fn close_vesting(&mut self) -> Result<()> {
        // If vesting_balance.stake_account_metadata is not set it means that vester has not delegated his vests
        if self.vesting_balance.stake_account_metadata != Pubkey::default() {
            if let (Some(stake_account_metadata), Some(stake_account_checkpoints)) = (
                &mut self.stake_account_metadata,
                &mut self.stake_account_checkpoints,
            ) {
                // Check if stake account checkpoints is out of bounds
                let loaded_checkpoints = stake_account_checkpoints.load()?;
                require!(
                        loaded_checkpoints.next_index < self.global_config.max_checkpoints_account_limit.into(),
                        ErrorCode::TooManyCheckpoints,
                    );

                // Verify that the actual address matches the expected one
                require!(
<<<<<<< HEAD
                    stake_account_metadata.delegate.key() ==  loaded_checkpoints.owner,
                    VestingError::InvalidStakeAccountCheckpoints
                );
                drop(loaded_checkpoints);

                require!(
=======
>>>>>>> c1305116
                    self.config.mint == self.global_config.wh_token_mint,
                    // This error can never happen here, because for the condition above
                    // (self.vesting_balance.stake_account_metadata != Pubkey::default())
                    // to be met, the delegate instruction must be executed.
                    // However, delegate cannot be executed when self.config.mint != self.global_config.wh_token_mint.
                    VestingError::InvalidVestingMint
                );

                // Additional checks to ensure the owner matches
                require!(
                    stake_account_metadata.owner == self.vesting_balance.vester,
                    VestingError::InvalidStakeAccountOwner
                );

                // Update the recorded vesting balance
                stake_account_metadata.recorded_vesting_balance = stake_account_metadata
                    .recorded_vesting_balance
                    .checked_sub(self.vest.amount)
                    .ok_or(VestingError::Underflow)?;

                // Update checkpoints
                let current_delegate_checkpoints_account_info =
                    stake_account_checkpoints.to_account_info();

                let current_timestamp: u64 = Clock::get()?.unix_timestamp.try_into()?;

                push_checkpoint(
                    stake_account_checkpoints,
                    &current_delegate_checkpoints_account_info,
                    self.vest.amount,
                    Operation::Subtract,
                    current_timestamp,
                    &self.vester.to_account_info(),
                    &self.system_program.to_account_info(),
                )?;

                let loaded_checkpoints = stake_account_checkpoints.load()?;
                if loaded_checkpoints.next_index >= self.global_config.max_checkpoints_account_limit.into() {
                    stake_account_metadata.stake_account_checkpoints_last_index += 1;
                }
            } else {
                return err!(VestingError::ErrorOfStakeAccountParsing);
            }
        }
        self.config.vested = self
            .config
            .vested
            .checked_sub(self.vest.amount)
            .ok_or(VestingError::Underflow)?;

        self.vesting_balance.total_vesting_balance = self
            .vesting_balance
            .total_vesting_balance
            .checked_sub(self.vest.amount)
            .ok_or(VestingError::Underflow)?;

        // Binding to solve for lifetime issues
        let seed = self.config.seed.to_le_bytes();
        let bump = [self.config.bump];

        let signer_seeds = [&[
            VESTING_CONFIG_SEED.as_bytes(),
            self.config.admin.as_ref(),
            self.config.mint.as_ref(),
            &seed,
            &bump,
        ][..]];

        let ctx = CpiContext::new_with_signer(
            self.token_program.to_account_info(),
            TransferChecked {
                from: self.vault.to_account_info(),
                to: self.vester_ta.to_account_info(),
                mint: self.mint.to_account_info(),
                authority: self.config.to_account_info(),
            },
            &signer_seeds,
        );

        transfer_checked(ctx, self.vest.amount, self.mint.decimals)
    }
}<|MERGE_RESOLUTION|>--- conflicted
+++ resolved
@@ -53,7 +53,6 @@
     vesting_balance: Account<'info, VestingBalance>,
     /// CheckpointData and StakeAccountMetadata accounts are optional because
     /// in order to be able to claim vests that have not been delegated
-    /// Check if stake account checkpoints is out of bounds
     #[account(mut)]
     pub stake_account_checkpoints: Option<AccountLoader<'info, CheckpointData>>,
     #[account(mut)]
@@ -86,15 +85,12 @@
 
                 // Verify that the actual address matches the expected one
                 require!(
-<<<<<<< HEAD
                     stake_account_metadata.delegate.key() ==  loaded_checkpoints.owner,
                     VestingError::InvalidStakeAccountCheckpoints
                 );
                 drop(loaded_checkpoints);
 
                 require!(
-=======
->>>>>>> c1305116
                     self.config.mint == self.global_config.wh_token_mint,
                     // This error can never happen here, because for the condition above
                     // (self.vesting_balance.stake_account_metadata != Pubkey::default())
