use anchor_lang::prelude::borsh::BorshSchema;
use anchor_lang::prelude::*;

/// This is the metadata account for each staker
/// It is derived from the checkpoints account with seeds "stake_metadata"
/// and the checkpoints account pubkey
/// It stores some PDA bumps, owner and delegate accounts

#[account]
#[derive(Default, Debug, BorshSchema)]
pub struct StakeAccountMetadata {
    pub metadata_bump: u8,
    pub custody_bump: u8,
    pub authority_bump: u8,
    pub recorded_balance: u64,
    pub recorded_vesting_balance: u64,
    pub owner: Pubkey,
    pub delegate: Pubkey,
}

impl StakeAccountMetadata {
    pub const LEN: usize = 8 + 8 + 8 + 8 + 32 + 32; // == 96

    pub fn initialize(
        &mut self,
        metadata_bump: u8,
        custody_bump: u8,
        authority_bump: u8,
        owner: &Pubkey,
        delegate: &Pubkey,
    ) {
        self.metadata_bump = metadata_bump;
        self.custody_bump = custody_bump;
        self.authority_bump = authority_bump;
        self.owner = *owner;
<<<<<<< HEAD
        self.delegate = *delegate;
        self.recorded_balance = 0;
        self.recorded_vesting_balance = 0;
        self.signed_agreement_hash = None;
=======
>>>>>>> db10aec5
    }
}

#[cfg(test)]
pub mod tests {
    use super::StakeAccountMetadata;
    use anchor_lang::Discriminator;

    #[test]
    fn check_size() {
        assert!(
            size_of::<StakeAccountMetadata>() + StakeAccountMetadata::discriminator().len()
                == StakeAccountMetadata::LEN
        );
    }
}<|MERGE_RESOLUTION|>--- conflicted
+++ resolved
@@ -33,13 +33,7 @@
         self.custody_bump = custody_bump;
         self.authority_bump = authority_bump;
         self.owner = *owner;
-<<<<<<< HEAD
         self.delegate = *delegate;
-        self.recorded_balance = 0;
-        self.recorded_vesting_balance = 0;
-        self.signed_agreement_hash = None;
-=======
->>>>>>> db10aec5
     }
 }
 
