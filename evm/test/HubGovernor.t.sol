--- conflicted
+++ resolved
@@ -175,13 +175,9 @@
     uint32 _initialVotingPeriod,
     uint208 _initialProposalThreshold,
     uint208 _initialQuorum,
-<<<<<<< HEAD
-    address _extenderOwner
-=======
     address _voteExtender,
     address _extenderOwner,
     address _deployer
->>>>>>> 6e4a3141
   ) public {
     vm.assume(_initialVotingPeriod != 0);
     vm.assume(_extenderOwner != address(0) && _timelock != address(0));
